# Tags describe the categories that a particular offering should be placed in.  For example, a
# customer who has a system with engineering product ID 68 (RHEL Desktop) should have that system
# categorized as "RHEL" and as "RHEL Desktop".  Multiple attributes can affect which tag is applied.

# The tagMappings section defines how tags relate to system attributes.  Each tagMapping has a
# value, a value type, and the tags it is associate with.  For example, a system with architecture
# "arm64" would get the "RHEL for ARM" tag.  The value is "arm64", the value type is "architecture",
# and the tag is "RHEL for ARM".
tagMappings:
  # OpenShift engineering product IDs
  - value: 290 # Red Hat OpenShift Container Platform
    valueType: engId
    tags:
      - OpenShift Container Platform

  # System Purpose roles
  - value: ocp
    valueType: role
    tags:
      - OpenShift-metrics
  - value: osd
    valueType: role
    tags:
      - OpenShift-dedicated-metrics
  - value: rhosak
    valueType: role
    tags:
      - rhosak

  # Offering Product Names
  - value: OpenShift Dedicated
    valueType: productName
    tags:
      - OpenShift-dedicated-metrics

  - value: OpenShift Container Platform
    valueType: productName
    tags:
      - OpenShift-metrics

  - value: OpenShift Streams for Apache Kafka
    valueType: productName
    tags:
      - rhosak

<<<<<<< HEAD

=======
>>>>>>> 4286fd05
# Individual tags can be measured in different ways.  The tagMetrics section defines these
# measurements.  A tag will, at minimum, have a "uom" attribute (unit of measure) that defines the
# units being tracked (e.g. cores).  Tags that rely on pulling information from Prometheus will have
# additional information that defines the Prometheus metric being used, the metric ID, etc.
tagMetrics:
  # OCP metrics
  - tag: OpenShift-metrics
    metricId: redhat.com:openshift_container_platform:cpu_hour
    uom: CORES
    queryKey: 5mSamples
    queryParams:
      product: ocp
      prometheusMetric: cluster:usage:workload:capacity_physical_cpu_cores:max:5m
      prometheusMetadataMetric: subscription_labels

  # OSD metrics
  - tag: OpenShift-dedicated-metrics
    metricId: redhat.com:openshift_dedicated:4cpu_hour
    uom: CORES
    queryKey: 5mSamples
    queryParams:
      product: osd
      prometheusMetric: cluster:usage:workload:capacity_physical_cpu_cores:max:5m
      prometheusMetadataMetric: subscription_labels
  - tag: OpenShift-dedicated-metrics
    metricId: redhat.com:openshift_dedicated:cluster_hour
    uom: INSTANCE_HOURS
    queryKey: 5mSamples
    queryParams:
      product: osd
      prometheusMetric: group(cluster:usage:workload:capacity_physical_cpu_cores:max:5m) by (_id)
      prometheusMetadataMetric: subscription_labels

<<<<<<< HEAD
  # RHOSAK metrics
  - tag: rhosak
    metricId: redhat.com:rhosak:storage_gb
    uom: STORAGE_GIBIBYTES
    queryParams:
      product: rhosak
      prometheusMetric: kafka_id:kafka_broker_quota_totalstorageusedbytes:max_over_time1h_gibibytes
=======
  # RHOSAK
  - tag: rhosak
    # when we update this metricId to not mirror RHM ids, make sure GiB is reflected
    metricId: redhat.com:rhosak:transfer_gb
    uom: TRANSFER_GIBIBYTES
    queryParams:
      product: rhosak
      prometheusMetric: kafka_id:haproxy_server_bytes_in_out_total:rate1h_gibibytes
>>>>>>> 4286fd05
      prometheusMetadataMetric: subscription_labels

# The tagMetaData section defines additional information around how a tag is tallied.  Most notably,
# tags need to have their finest granularity defined so that we can create accurate snapshots.  A
# tag that only supports DAILY granularity shouldn't be tallied hourly, for example.  Other metadata
# can also be applied here in a key-value fashion.
tagMetaData:
  - tags:
      - OpenShift Container Platform
    finestGranularity: DAILY
  - tags:
      - OpenShift-metrics
      - OpenShift-dedicated-metrics
    serviceType: OpenShift Cluster
    finestGranularity: HOURLY
    defaultSla: PREMIUM
    defaultUsage: PRODUCTION
  - tags:
      - rhosak
    serviceType: Kafka Cluster
    finestGranularity: HOURLY
    defaultSla: PREMIUM
    defaultUsage: PRODUCTION<|MERGE_RESOLUTION|>--- conflicted
+++ resolved
@@ -43,10 +43,6 @@
     tags:
       - rhosak
 
-<<<<<<< HEAD
-
-=======
->>>>>>> 4286fd05
 # Individual tags can be measured in different ways.  The tagMetrics section defines these
 # measurements.  A tag will, at minimum, have a "uom" attribute (unit of measure) that defines the
 # units being tracked (e.g. cores).  Tags that rely on pulling information from Prometheus will have
@@ -80,7 +76,6 @@
       prometheusMetric: group(cluster:usage:workload:capacity_physical_cpu_cores:max:5m) by (_id)
       prometheusMetadataMetric: subscription_labels
 
-<<<<<<< HEAD
   # RHOSAK metrics
   - tag: rhosak
     metricId: redhat.com:rhosak:storage_gb
@@ -88,8 +83,7 @@
     queryParams:
       product: rhosak
       prometheusMetric: kafka_id:kafka_broker_quota_totalstorageusedbytes:max_over_time1h_gibibytes
-=======
-  # RHOSAK
+      prometheusMetadataMetric: subscription_labels
   - tag: rhosak
     # when we update this metricId to not mirror RHM ids, make sure GiB is reflected
     metricId: redhat.com:rhosak:transfer_gb
@@ -97,7 +91,6 @@
     queryParams:
       product: rhosak
       prometheusMetric: kafka_id:haproxy_server_bytes_in_out_total:rate1h_gibibytes
->>>>>>> 4286fd05
       prometheusMetadataMetric: subscription_labels
 
 # The tagMetaData section defines additional information around how a tag is tallied.  Most notably,
