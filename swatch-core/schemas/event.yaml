--- conflicted
+++ resolved
@@ -83,11 +83,8 @@
             - Sockets
             - Core-seconds
             - Instance-hours
-<<<<<<< HEAD
             - Storage-gibibytes
-=======
             - Transfer-gibibytes
->>>>>>> 4286fd05
     required: false
   cloud_provider:
     description: Identifier for the cloud provider of the subject.
