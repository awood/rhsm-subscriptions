--- conflicted
+++ resolved
@@ -27,11 +27,8 @@
 import org.candlepin.subscriptions.db.SubscriptionRepository;
 import org.candlepin.subscriptions.db.model.Subscription;
 import org.candlepin.subscriptions.subscription.api.model.SubscriptionProduct;
-<<<<<<< HEAD
 import org.candlepin.subscriptions.subscription.job.SubscriptionTaskManager;
 
-=======
->>>>>>> f58d327e
 import org.junit.jupiter.api.Test;
 import org.mockito.Mockito;
 import org.springframework.beans.factory.annotation.Autowired;
@@ -45,34 +42,18 @@
 
   private static final OffsetDateTime NOW = OffsetDateTime.now();
 
-<<<<<<< HEAD
-    @MockBean
-    SubscriptionRepository subscriptionRepository;
-
-    @MockBean
-    SubscriptionTaskManager subscriptionTaskManager;
-
-    @MockBean
-    SubscriptionService subscriptionService;
-
-    @Autowired
-    SubscriptionSyncController subject;
-
-    @Test
-    void shouldCreateNewRecordOnQuantityChange() {
-        Mockito.when(subscriptionRepository.findActiveSubscription(Mockito.anyString()))
-            .thenReturn(Optional.of(createSubscription("123", "testsku", "456")));
-        var dto = createDto("456", 10);
-        subject.syncSubscription(dto);
-        Mockito.verify(subscriptionRepository, Mockito.times(2))
-            .save(Mockito.any(Subscription.class));
-    }
-=======
   @Autowired SubscriptionSyncController subject;
 
   @MockBean SubscriptionRepository subscriptionRepository;
 
-  @Test
+  @MockBean
+  SubscriptionTaskManager subscriptionTaskManager;
+
+  @MockBean
+  SubscriptionService subscriptionService;
+
+
+    @Test
   void shouldCreateNewRecordOnQuantityChange() {
     Mockito.when(subscriptionRepository.findActiveSubscription(Mockito.anyString()))
         .thenReturn(Optional.of(createSubscription("123", "testsku", "456")));
@@ -80,7 +61,6 @@
     subject.syncSubscription(dto);
     Mockito.verify(subscriptionRepository, Mockito.times(2)).save(Mockito.any(Subscription.class));
   }
->>>>>>> f58d327e
 
   @Test
   void shouldUpdateRecordOnNoQuantityChange() {
@@ -100,7 +80,7 @@
     Mockito.verify(subscriptionRepository, Mockito.times(1)).save(Mockito.any(Subscription.class));
   }
 
-<<<<<<< HEAD
+
     @Test
     void shouldSyncOrgWithPaginationCorrectly() throws ApiException {
         Mockito.when(subscriptionService.getSubscriptionsByOrgId(
@@ -120,15 +100,6 @@
             .syncSubscriptionsForOrg("123", 1, 1L);
     }
 
-    private Subscription createSubscription(String orgId, String sku, String subId) {
-        final Subscription subscription = new Subscription();
-        subscription.setSubscriptionId(subId);
-        subscription.setOwnerId(orgId);
-        subscription.setQuantity(4L);
-        subscription.setSku(sku);
-        subscription.setStartDate(NOW);
-        subscription.setEndDate(NOW.plusDays(30));
-=======
   private Subscription createSubscription(String orgId, String sku, String subId) {
     final Subscription subscription = new Subscription();
     subscription.setSubscriptionId(subId);
@@ -137,8 +108,6 @@
     subscription.setSku(sku);
     subscription.setStartDate(NOW);
     subscription.setEndDate(NOW.plusDays(30));
->>>>>>> f58d327e
-
     return subscription;
   }
 
