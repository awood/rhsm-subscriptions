/*
 * Copyright Red Hat, Inc.
 *
 * This program is free software: you can redistribute it and/or modify
 * it under the terms of the GNU General Public License as published by
 * the Free Software Foundation, either version 3 of the License, or
 * (at your option) any later version.
 *
 * This program is distributed in the hope that it will be useful,
 * but WITHOUT ANY WARRANTY; without even the implied warranty of
 * MERCHANTABILITY or FITNESS FOR A PARTICULAR PURPOSE.  See the
 * GNU General Public License for more details.
 *
 * You should have received a copy of the GNU General Public License
 * along with this program.  If not, see <https://www.gnu.org/licenses/>.
 *
 * Red Hat trademarks are not licensed under GPLv3. No permission is
 * granted to use or replicate Red Hat trademarks that are incorporated
 * in this software or its documentation.
 */
package org.candlepin.subscriptions.tally.billing;

import static org.hamcrest.MatcherAssert.assertThat;
import static org.hamcrest.Matchers.containsInAnyOrder;
import static org.junit.jupiter.api.Assertions.assertEquals;
import static org.junit.jupiter.api.Assertions.assertNull;
import static org.junit.jupiter.params.provider.Arguments.arguments;
import static org.mockito.ArgumentMatchers.any;
import static org.mockito.Mockito.times;
import static org.mockito.Mockito.verify;
import static org.mockito.Mockito.verifyNoInteractions;
import static org.mockito.Mockito.when;

import com.redhat.swatch.contracts.api.model.Contract;
import com.redhat.swatch.contracts.api.model.Metric;
import com.redhat.swatch.contracts.api.resources.DefaultApi;
import com.redhat.swatch.contracts.client.ApiException;
import java.time.OffsetDateTime;
import java.util.ArrayList;
import java.util.List;
import java.util.Optional;
import java.util.UUID;
import java.util.stream.Stream;
import lombok.extern.slf4j.Slf4j;
import org.candlepin.subscriptions.FixedClockConfiguration;
import org.candlepin.subscriptions.db.BillableUsageRemittanceRepository;
import org.candlepin.subscriptions.db.TallySnapshotRepository;
import org.candlepin.subscriptions.db.model.BillableUsageRemittanceEntity;
import org.candlepin.subscriptions.db.model.BillableUsageRemittanceEntityPK;
import org.candlepin.subscriptions.db.model.Granularity;
import org.candlepin.subscriptions.db.model.HardwareMeasurementType;
import org.candlepin.subscriptions.db.model.InstanceMonthlyTotalKey;
import org.candlepin.subscriptions.db.model.RemittanceSummaryProjection;
import org.candlepin.subscriptions.db.model.ServiceLevel;
import org.candlepin.subscriptions.db.model.TallyMeasurementKey;
import org.candlepin.subscriptions.json.BillableUsage;
import org.candlepin.subscriptions.json.BillableUsage.BillingProvider;
import org.candlepin.subscriptions.json.BillableUsage.Sla;
import org.candlepin.subscriptions.json.BillableUsage.Uom;
import org.candlepin.subscriptions.json.BillableUsage.Usage;
import org.candlepin.subscriptions.json.Measurement;
import org.candlepin.subscriptions.json.TallyMeasurement;
import org.candlepin.subscriptions.registry.BillingWindow;
import org.candlepin.subscriptions.registry.TagMetric;
import org.candlepin.subscriptions.registry.TagProfile;
import org.candlepin.subscriptions.util.ApplicationClock;
import org.junit.jupiter.api.BeforeEach;
import org.junit.jupiter.api.Test;
import org.junit.jupiter.api.extension.ExtendWith;
import org.junit.jupiter.params.ParameterizedTest;
import org.junit.jupiter.params.provider.Arguments;
import org.junit.jupiter.params.provider.MethodSource;
import org.mockito.ArgumentCaptor;
import org.mockito.Mock;
import org.mockito.junit.jupiter.MockitoExtension;

@Slf4j
@ExtendWith(MockitoExtension.class)
class BillableUsageControllerTest {

  private static ApplicationClock CLOCK = new FixedClockConfiguration().fixedClock();
  private static final String AWS_METRIC_ID = "aws_metric";

  @Mock BillingProducer producer;
  @Mock BillableUsageRemittanceRepository remittanceRepo;
  @Mock TallySnapshotRepository snapshotRepo;
  @Mock TagProfile tagProfile;
  @Mock DefaultApi contractsApi;
  @Mock ContractsClientProperties contractsClientProperties;

  BillableUsageController controller;
  ContractsController contractsController;

  @BeforeEach
  void setup() {
    contractsController =
        new ContractsController(tagProfile, contractsApi, contractsClientProperties);
    controller =
        new BillableUsageController(
            CLOCK, producer, remittanceRepo, snapshotRepo, tagProfile, contractsController);
  }

  @Test
  void usageIsSentAsIsWhenBillingWindowIsHourly() {
    BillableUsage usage = new BillableUsage();
    controller.submitBillableUsage(BillingWindow.HOURLY, usage);
    verify(producer).produce(usage);
    verifyNoInteractions(snapshotRepo, remittanceRepo);
  }

  @Test
  void monthlyWindowNoCurrentRemittance() {
    BillableUsage usage = billable(CLOCK.startOfCurrentMonth(), 0.0003);
    List<RemittanceSummaryProjection> summaries = new ArrayList<>();
    summaries.add(RemittanceSummaryProjection.builder().totalRemittedPendingValue(0.0).build());

    when(remittanceRepo.getRemittanceSummaries(any())).thenReturn(summaries);

    mockCurrentSnapshotMeasurementTotal(usage, 0.0003); // from single snapshot
    controller.submitBillableUsage(BillingWindow.MONTHLY, usage);

    BillableUsageRemittanceEntity expectedRemittance =
        remittance(usage, usage.getSnapshotDate(), 1.0);
    BillableUsage expectedUsage = billable(usage.getSnapshotDate(), 1.0);
    expectedUsage.setId(usage.getId()); // Id will be regenerated above.
    verify(remittanceRepo).save(expectedRemittance);
    verify(producer).produce(expectedUsage);
  }

  @Test
  void monthlyWindowWithRemittanceUpdate() {
    BillableUsage usage = billable(CLOCK.startOfCurrentMonth(), 2.3);
    List<RemittanceSummaryProjection> summaries = new ArrayList<>();
    summaries.add(RemittanceSummaryProjection.builder().totalRemittedPendingValue(3.0).build());

    when(remittanceRepo.getRemittanceSummaries(any())).thenReturn(summaries);

    mockCurrentSnapshotMeasurementTotal(usage, 4.4); // from multiple snapshots (2.1, 2.3)
    controller.submitBillableUsage(BillingWindow.MONTHLY, usage);

    BillableUsageRemittanceEntity expectedRemittance =
        remittance(usage, usage.getSnapshotDate(), 2.0);
    BillableUsage expectedUsage = billable(usage.getSnapshotDate(), 2.0);
    expectedUsage.setId(usage.getId()); // Id will be regenerated above.
    verify(remittanceRepo).save(expectedRemittance);
    verify(producer).produce(expectedUsage);
  }

  @Test
  void monthlyWindowRemittanceMultipleOfBillingFactor() {
    BillableUsage usage = billable(CLOCK.startOfCurrentMonth(), 68.103);
    usage.setProductId("osd");
    usage.setUom(Uom.CORES);
    List<RemittanceSummaryProjection> summaries = new ArrayList<>();
    summaries.add(RemittanceSummaryProjection.builder().totalRemittedPendingValue(996.0).build());

    when(remittanceRepo.getRemittanceSummaries(any())).thenReturn(summaries);

    TagMetric tag =
        TagMetric.builder()
            .tag("OpenShift-dedicated-metrics")
            .uom(Measurement.Uom.CORES)
            .billingFactor(0.25)
            .accountQueryKey("osd")
            .build();

    when(tagProfile.getTagMetric("osd", Measurement.Uom.CORES)).thenReturn(Optional.of(tag));

    mockCurrentSnapshotMeasurementTotal(usage, 1064.104);
    controller.submitBillableUsage(BillingWindow.MONTHLY, usage);

    // applicable_usage(68.1) converted to billable_usage as 68.1/4 = 17.025. Rounds to 18. 18 *
    // 4(Billing_factor) = 72
    BillableUsageRemittanceEntity expectedRemittance =
        remittance(usage, usage.getSnapshotDate(), 72.0);
    BillableUsage expectedUsage = billable(usage.getSnapshotDate(), 18.0);
    expectedUsage.setId(usage.getId()); // Id will be regenerated above.
    expectedUsage.setProductId("osd");
    expectedUsage.setUom(Uom.CORES);
    expectedUsage.setBillingFactor(0.25);
    verify(remittanceRepo).save(expectedRemittance);
    verify(producer).produce(expectedUsage);
  }

  @Test
  void monthlyWindowWithNoRemittanceUpdate() {
    BillableUsage usage = billable(CLOCK.startOfCurrentMonth(), 0.03);
    List<RemittanceSummaryProjection> summaries = new ArrayList<>();
    summaries.add(RemittanceSummaryProjection.builder().totalRemittedPendingValue(1.0).build());
    when(remittanceRepo.getRemittanceSummaries(any())).thenReturn(summaries);
    mockCurrentSnapshotMeasurementTotal(usage, 0.05); // from multiple snapshots (0.02, 0.03)
    controller.submitBillableUsage(BillingWindow.MONTHLY, usage);

    BillableUsage expectedUsage = billable(usage.getSnapshotDate(), 0.0); // Nothing billed
    expectedUsage.setId(usage.getId()); // Id will be regenerated above.
    verify(producer).produce(expectedUsage);
  }

  @Test
  void billingFactorAppliedInRecalculationEvenNumber() {
    BillableUsage usage = billable(CLOCK.startOfCurrentMonth(), 8.0);
    usage.setProductId("osd");
    usage.setUom(Uom.CORES);
    List<RemittanceSummaryProjection> summaries = new ArrayList<>();
    summaries.add(RemittanceSummaryProjection.builder().totalRemittedPendingValue(6.0).build());

    when(remittanceRepo.getRemittanceSummaries(any())).thenReturn(summaries);
    TagMetric tag =
        TagMetric.builder()
            .tag("OpenShift-dedicated-metrics")
            .uom(Measurement.Uom.CORES)
            .billingFactor(0.25)
            .accountQueryKey("osd")
            .build();

    when(tagProfile.getTagMetric("osd", Measurement.Uom.CORES)).thenReturn(Optional.of(tag));
    mockCurrentSnapshotMeasurementTotal(usage, 16.0);
    controller.submitBillableUsage(BillingWindow.MONTHLY, usage);

    BillableUsageRemittanceEntity expectedRemittance =
        remittance(usage, usage.getSnapshotDate(), 12.0);
    BillableUsage expectedUsage = billable(usage.getSnapshotDate(), usage.getValue());
    expectedUsage.setId(usage.getId()); // Id will be regenerated above.
    expectedUsage.setProductId("osd");
    expectedUsage.setUom(usage.getUom());
    expectedUsage.setBillingFactor(0.25);
    verify(remittanceRepo).save(expectedRemittance);
    verify(producer).produce(expectedUsage);
  }

  @Test
  void billingFactorAppliedInRecalculation() {
    BillableUsage usage = billable(CLOCK.startOfCurrentMonth(), 8.0);
    usage.setProductId("osd");
    usage.setUom(Uom.CORES);

    List<RemittanceSummaryProjection> summaries = new ArrayList<>();
    summaries.add(RemittanceSummaryProjection.builder().totalRemittedPendingValue(6.0).build());

    when(remittanceRepo.getRemittanceSummaries(any())).thenReturn(summaries);

    TagMetric tag =
        TagMetric.builder()
            .tag("OpenShift-dedicated-metrics")
            .uom(Measurement.Uom.CORES)
            .billingFactor(0.25)
            .accountQueryKey("osd")
            .build();

    when(tagProfile.getTagMetric("osd", Measurement.Uom.CORES)).thenReturn(Optional.of(tag));
    mockCurrentSnapshotMeasurementTotal(usage, 32.3);
    controller.submitBillableUsage(BillingWindow.MONTHLY, usage);

    BillableUsageRemittanceEntity expectedRemittance =
        remittance(usage, usage.getSnapshotDate(), 28.00);
    BillableUsage expectedUsage = billable(usage.getSnapshotDate(), usage.getValue());
    expectedUsage.setId(usage.getId()); // Id will be regenerated above.
    expectedUsage.setProductId("osd");
    expectedUsage.setUom(usage.getUom());
    expectedUsage.setBillingFactor(0.25);
    verify(remittanceRepo).save(expectedRemittance);
    verify(producer).produce(expectedUsage);
  }

  // Simulates progression through contract billing.
  static Stream<Arguments> contractRemittanceParameters() {
    OffsetDateTime startOfUsage = CLOCK.startOfCurrentMonth();
    return Stream.of(
        // arguments(currentUsage, currentRemittance, expectedRemitted, expectedBilledValue)
        // NOTES:
        //    - currantUsage is the sum of all snapshots, NOT the value from BillableUsage.
        //    - Test setup mocks contracts as follows:
        //        100 coverage from 2019-05-01T00:00Z to 2019-05-15T23:59:59.999999999Z
        //        200 coverage from 2019-05-16T00:00Z onwards
        arguments(startOfUsage, 50.0, 0.0, 0.0, 0.0),
        arguments(startOfUsage.plusDays(5), 150.0, 0.0, 50.0, 50.0),
        arguments(startOfUsage.plusDays(13), 200.0, 50.0, 50.0, 50.0),
        // NOTE: Contract bumps to 200 here.
        arguments(startOfUsage.plusDays(20), 300.0, 100.0, 0.0, 0.0),
        arguments(CLOCK.endOfCurrentMonth(), 350.00, 100.0, 50.0, 50.0),
        // NOTE: New month so simulate remittance reset, contract remains at 200.
        arguments(CLOCK.startOfCurrentMonth().plusMonths(1), 150.0, 0.0, 0.0, 0.0));
  }

  @ParameterizedTest()
  @MethodSource("contractRemittanceParameters")
  void testContractRemittance(
      OffsetDateTime usageDate,
      Double currentUsage,
      Double currentRemittance,
      Double expectedRemitted,
      Double expectedBilledValue)
      throws Exception {
    performRemittanceTesting(
        usageDate,
        currentUsage,
        currentRemittance,
        expectedRemitted,
        expectedBilledValue,
        1.0,
        true);
  }

  static Stream<Arguments> contractedRemittanceWithBillingFactorParameters() {
    OffsetDateTime startOfUsage = CLOCK.startOfCurrentMonth();
    return Stream.of(
        // arguments(currentUsage, currentRemittance, expectedRemitted, expectedBilledValue)
        // NOTES:
        //    - currantUsage is the sum of all snapshots, NOT the value from BillableUsage.
        //    - Test setup mocks contracts as follows:
        //        100 coverage from 2019-05-01T00:00Z to 2019-05-15T23:59:59.999999999Z
        //        200 coverage from 2019-05-16T00:00Z onwards
        //    - gtez is a function that returns 0 if the value is less than 0

        // contract = 100 (billable_units)
        // applicable_contract = 100 / 0.5 = 200 (measurement units)
        // applicable_usage = gtez(current_usage - applicable_contact)
        //                  = gtez(100 - 200)
        //                  = 0 (measurement units)
        // unbilled = gtez(applicable_usage - (current_remittance / prev_billing_factor))
        //          = gtez(0 - (0/0.5)
        //          = 0 (measurement units)
        // billed = ceil(unbilled) * billing_factor
        //        = ceil(0) * 0.5
        //        = 0.0 (billable units)
        // remitted = billed / billable_factor
        //          = 0.0 / 0.5
        //          = 0.0
        arguments(startOfUsage, 100.0, 0.0, 0.0, 0.0),

        // contract = 100 (billable_units)
        // applicable_contract = 100 / 0.5 = 200 (measurement units)
        // applicable_usage = gtez(current_usage - applicable_contact)
        //                  = gtez(250 - 200)
        //                  = 50 (measurement units)
        // unbilled = gtez(applicable_usage - (current_remittance / billing_factor))
        //          = gtez(50 - (0.0/0.5))
        //          = 50 (measurement units)
        // billed = ceil(unbilled) * billing_factor
        //        = ceil(50) * 0.5
        //        = 25 (billable units)
        // remitted = billed / billing_factor
        //          = 25 / 0.5
        //          = 50
        arguments(startOfUsage.plusDays(10), 250.0, 0.0, 50.0, 25.0),

        // contract = 100 (billable_units)
        // applicable_contract = 100 / 0.5 = 200 (measurement units)
        // applicable_usage = gtez(current_usage - applicable_contact)
        //                  = gtez(400 - 200)
        //                  = 200 (measurement units)
        // unbilled = gtez(applicable_usage - (current_remittance))
        //          = gtez(200 - (50))
        //          = 150 (measurement units)
        // billed = ceil(unbilled) * billing_factor
        //        = ceil(150) * 0.5
        //        = 75 (billable units)
        // remitted = billed / billing_factor
        //          = 75 / 0.5
        //          = 100
        arguments(startOfUsage.plusDays(5), 400.0, 50.0, 150.0, 75.0),

        // NOTE: Contract rolls to 200 here.
        //
        // contract = 200 (billable_units)
        // applicable_contract = 200 / 0.5 = 400 (measurement units)
        // applicable_usage = gtez(current_usage - applicable_contact)
        //                  = gtez(500 - 400)
        //                  = 100 (measurement units)
        // unbilled = gtez(applicable_usage - (current_remittance / prev_billing_factor))
        //          = gtez(100 - (100.0/0.5))
        //          = gtez(-100)
        //          = 0 (measurement units)
        // billed = ceil(unbilled) * billing_factor
        //        = ceil(0) * 0.5
        //        = 0 (billable units)
        // remitted = billed / billing_factor
        //          = 0 / 0.5
        //          = 0.0
        arguments(startOfUsage.plusDays(20), 500.0, 200.0, 0.0, 0.0),

        // contract = 200 (billable_units)
        // applicable_contract = 200 / 0.5 = 400 (measurement units)
        // applicable_usage = gtez(current_usage - applicable_contact)
        //                  = gtez(601.25 - 400)
        //                  = 201.25 (measurement units)
        // unbilled = gtez(applicable_usage - (current_remittance / prev_billing_factor))
        //          = gtez(201.25 - (100.0/0.5))
        //          = gtez(1.25)
        //          = 1.25 (measurement units)
        // billed = ceil(unbilled) * billing_factor
        //        = ceil(1.25) * 0.5
        //        = 1 (billable units)
        // remitted = billed / billing_factor
        //          = 1 / 0.5
        //          = 2
        arguments(CLOCK.endOfCurrentMonth(), 601.25, 200.0, 2.0, 1.0),

        // NOTE: New billing month so simulate remittance of 0 with 200 contract.
        //
        // contract = 200 (billable_units)
        // applicable_contract = 200 / 0.5 = 400 (measurement units)
        // applicable_usage = gtez(current_usage - applicable_contact)
        //                  = gtez(400 - 400)
        //                  = 0 (measurement units)
        // unbilled = gtez(applicable_usage - (current_remittance / prev_billing_factor))
        //          = gtez(0 - (0.0/0.5))
        //          = gtez(0)
        //          = 0 (measurement units)
        // billed = ceil(unbilled) * billing_factor
        //        = ceil(0) * 0.5
        //        = 0 (billable units)
        // remitted = billed + current_remittance
        //          = 0 + 0
        //          = 0
        arguments(CLOCK.startOfCurrentMonth().plusMonths(1), 400.0, 0.0, 0.0, 0.0));
  }

  @ParameterizedTest()
  @MethodSource("contractedRemittanceWithBillingFactorParameters")
  void testContractRemittanceWithBillingFactor(
      OffsetDateTime usageDate,
      Double currentUsage,
      Double currentRemittance,
      Double expectedRemitted,
      Double expectedBilledValue)
      throws Exception {
    performRemittanceTesting(
        usageDate,
        currentUsage,
        currentRemittance,
        expectedRemitted,
        expectedBilledValue,
        0.5,
        true);
  }

  // Simulates progression through non-contract based billing.
  static Stream<Arguments> remittanceParameters() {
    OffsetDateTime startOfUsage = CLOCK.startOfCurrentMonth().plusDays(4);
    return Stream.of(
        // arguments(currentUsage, currentRemittance, expectedRemitted, expectedBilledValue)
        // NOTE: currantUsage is the sum of all snapshots, NOT the value from BillableUsage.
        arguments(startOfUsage, 0.5, 0.0, 1.0, 1.0),
        arguments(startOfUsage.plusDays(5), 1.0, 1.0, 0.0, 0.0),
        arguments(startOfUsage.plusDays(13), 1.5, 1.0, 1.0, 1.0),
        arguments(startOfUsage.plusDays(20), 2.0, 2.0, 0.0, 0.0),
        arguments(CLOCK.endOfCurrentMonth(), 2.5, 2.0, 1.0, 1.0),
        arguments(CLOCK.startOfCurrentMonth().plusMonths(1), 2.5, 0.0, 3.0, 3.0));
  }

  @ParameterizedTest()
  @MethodSource("remittanceParameters")
  void testRemittance(
      OffsetDateTime usageDate,
      Double currentUsage,
      Double currentRemittance,
      Double expectedRemitted,
      Double expectedBilledValue)
      throws Exception {
    performRemittanceTesting(
        usageDate,
        currentUsage,
        currentRemittance,
        expectedRemitted,
        expectedBilledValue,
        1.0,
        false);
  }

  static Stream<Arguments> remittanceBillingFactorParameters() {
    OffsetDateTime startOfUsage = CLOCK.startOfCurrentMonth().plusDays(4);
    return Stream.of(
        // arguments(currentUsage, currentRemittance, expectedRemitted, expectedBilledValue)
        // NOTE: currantUsage is the sum of all snapshots, NOT the value from BillableUsage.
        arguments(startOfUsage, 0.5, 0.0, 2.0, 1.0),
        arguments(startOfUsage.plusDays(5), 1.0, 1.0, 0.0, 0.0),
        arguments(startOfUsage.plusDays(13), 1.5, 2.0, 0.0, 0.0),
        arguments(startOfUsage.plusDays(20), 2.0, 2.0, 0.0, 0.0),
        arguments(CLOCK.endOfCurrentMonth(), 2.5, 2.0, 2.0, 1.0),
        arguments(CLOCK.startOfCurrentMonth().plusMonths(1), 3.0, 0.0, 4.0, 2.0));
  }

  @ParameterizedTest()
  @MethodSource("remittanceBillingFactorParameters")
  void testRemittanceWithBillingFactor(
      OffsetDateTime usageDate,
      Double currentUsage,
      Double currentRemittance,
      Double expectedRemitted,
      Double expectedBilledValue)
      throws Exception {
    performRemittanceTesting(
        usageDate,
        currentUsage,
        currentRemittance,
        expectedRemitted,
        expectedBilledValue,
        0.5,
        false);
  }

  @Test
  void reTallyCalculatesFromEntireMonthsUsage() {
    BillableUsage usage = billable(CLOCK.startOfCurrentMonth(), 60.0);

    List<RemittanceSummaryProjection> summaries = new ArrayList<>();
    summaries.add(RemittanceSummaryProjection.builder().totalRemittedPendingValue(20.0).build());

    BillableUsageRemittanceEntity currentRemittance =
        remittance(usage, usage.getSnapshotDate(), 20.0);

    BillableUsageRemittanceEntity currentDailyRemittance =
        remittance(usage, usage.getSnapshotDate(), 20.0);
    currentDailyRemittance.getKey().setGranularity(Granularity.DAILY);

    when(remittanceRepo.getRemittanceSummaries(any())).thenReturn(summaries);
    when(remittanceRepo.existsBy(any())).thenReturn(true);
    when(remittanceRepo.findById(currentDailyRemittance.getKey()))
        .thenReturn(Optional.of(currentDailyRemittance));
    when(remittanceRepo.findById(currentRemittance.getKey()))
        .thenReturn(Optional.of(currentRemittance));

    TallyMeasurementKey measurementKey =
        new TallyMeasurementKey(
            HardwareMeasurementType.PHYSICAL, Measurement.Uom.fromValue(usage.getUom().value()));
    when(snapshotRepo.sumMeasurementValueForPeriod(
            usage.getOrgId(),
            usage.getProductId(),
            Granularity.HOURLY,
            ServiceLevel.fromString(usage.getSla().value()),
            org.candlepin.subscriptions.db.model.Usage.fromString(usage.getUsage().value()),
            org.candlepin.subscriptions.db.model.BillingProvider.fromString(
                usage.getBillingProvider().value()),
            usage.getBillingAccountId(),
            CLOCK.startOfMonth(usage.getSnapshotDate()),
            CLOCK.endOfMonth(usage.getSnapshotDate()),
            measurementKey))
        .thenReturn(100.0);

    controller.submitBillableUsage(BillingWindow.MONTHLY, usage);

    BillableUsageRemittanceEntity expectedRemittance =
        remittance(usage, usage.getSnapshotDate(), 100.0);
    BillableUsageRemittanceEntity expectedDailyRemittance =
        remittance(usage, usage.getSnapshotDate(), 100.0);
    expectedDailyRemittance.getKey().setGranularity(Granularity.DAILY);
    BillableUsage expectedUsage = billable(usage.getSnapshotDate(), 80.0);
    expectedUsage.setId(usage.getId()); // Id will be regenerated above.
    ArgumentCaptor<BillableUsageRemittanceEntity> remitted =
        ArgumentCaptor.forClass(BillableUsageRemittanceEntity.class);
    verify(remittanceRepo, times(2)).save(remitted.capture());
    assertThat(
        remitted.getAllValues(), containsInAnyOrder(expectedRemittance, expectedDailyRemittance));
    verify(producer).produce(expectedUsage);
  }

  private BillableUsage billable(OffsetDateTime date, Double value) {
    return new BillableUsage()
        .withAccountNumber("account123")
        .withUsage(Usage.PRODUCTION)
        .withId(UUID.randomUUID())
        .withBillingAccountId("aws-account1")
        .withBillingFactor(1.0)
        .withBillingProvider(BillingProvider.AWS)
        .withOrgId("org123")
        .withProductId("rhosak")
        .withSla(Sla.STANDARD)
        .withUom(Uom.STORAGE_GIBIBYTES)
        .withSnapshotDate(date)
        .withValue(value);
  }

  private BillableUsageRemittanceEntityPK keyFrom(
      BillableUsage billableUsage, OffsetDateTime remittedDate) {
    return BillableUsageRemittanceEntityPK.builder()
        .usage(billableUsage.getUsage().value())
        .orgId(billableUsage.getOrgId())
        .billingProvider(billableUsage.getBillingProvider().value())
        .billingAccountId(billableUsage.getBillingAccountId())
        .productId(billableUsage.getProductId())
        .sla(billableUsage.getSla().value())
        .metricId(billableUsage.getUom().value())
        .accumulationPeriod(InstanceMonthlyTotalKey.formatMonthId(billableUsage.getSnapshotDate()))
        .remittancePendingDate(remittedDate)
        .granularity(Granularity.HOURLY)
        .build();
  }

  private void mockCurrentSnapshotMeasurementTotal(BillableUsage usage, Double sum) {
    TallyMeasurementKey measurementKey =
        new TallyMeasurementKey(
            HardwareMeasurementType.PHYSICAL, Measurement.Uom.fromValue(usage.getUom().value()));
    when(snapshotRepo.sumMeasurementValueForPeriod(
            usage.getOrgId(),
            usage.getProductId(),
            Granularity.HOURLY,
            ServiceLevel.fromString(usage.getSla().value()),
            org.candlepin.subscriptions.db.model.Usage.fromString(usage.getUsage().value()),
            org.candlepin.subscriptions.db.model.BillingProvider.fromString(
                usage.getBillingProvider().value()),
            usage.getBillingAccountId(),
            CLOCK.startOfMonth(usage.getSnapshotDate()),
            usage.getSnapshotDate(),
            measurementKey))
        .thenReturn(sum);
  }

  private BillableUsageRemittanceEntity remittance(
      BillableUsage usage, OffsetDateTime remittedDate, Double value) {
    BillableUsageRemittanceEntityPK remKey = keyFrom(usage, remittedDate);
    return BillableUsageRemittanceEntity.builder()
        .key(remKey)
        .remittedPendingValue(value)
        .accountNumber(usage.getAccountNumber())
        .build();
  }

  private void performRemittanceTesting(
      OffsetDateTime usageDate,
      Double currentUsage,
      Double currentRemittance,
      Double expectedRemitted,
      Double expectedBilledValue,
      Double billingFactor,
      boolean isContractEnabledTest)
      throws Exception {
    BillableUsage usage = billable(usageDate, currentUsage);

    // Enable contracts for the current product.
    TagMetric tagMetric = TagMetric.builder().billingFactor(billingFactor).build();
    when(tagProfile.getTagMetric(
            usage.getProductId(), Measurement.Uom.fromValue(usage.getUom().value())))
        .thenReturn(Optional.of(tagMetric));
    when(tagProfile.isTagContractEnabled(usage.getProductId())).thenReturn(isContractEnabledTest);

    BillableUsageRemittanceEntity existingRemittance =
        remittance(usage, CLOCK.now().minusHours(1), currentRemittance);

    List<RemittanceSummaryProjection> summaries = new ArrayList<>();
    summaries.add(
        RemittanceSummaryProjection.builder()
            .totalRemittedPendingValue(existingRemittance.getRemittedPendingValue())
            .build());

    when(remittanceRepo.getRemittanceSummaries(any())).thenReturn(summaries);

    mockCurrentSnapshotMeasurementTotal(usage, currentUsage);

    // Configure contract data, if defined
    if (isContractEnabledTest) {
      when(tagProfile.awsDimensionForTagAndUom(
              usage.getProductId(), TallyMeasurement.Uom.fromValue(usage.getUom().value())))
          .thenReturn(AWS_METRIC_ID);

      mockContractCoverage(
          usage.getOrgId(),
          usage.getProductId(),
          AWS_METRIC_ID,
          usage.getVendorProductCode(),
          usage.getBillingProvider().value(),
          usage.getBillingAccountId(),
          usage.getSnapshotDate());
    }

    controller.submitBillableUsage(BillingWindow.MONTHLY, usage);

    // Remittance should only be saved when it changes.
    // NOTE: Using argument captors make errors caught by mocks a little easier to debug.
    BillableUsageRemittanceEntity expectedRemittance =
        remittance(usage, usage.getSnapshotDate(), expectedRemitted);

    BillableUsageRemittanceEntity expectedDailyRemittance =
        remittance(usage, CLOCK.startOfDay(usage.getSnapshotDate()), expectedRemitted);
    expectedDailyRemittance.getKey().setGranularity(Granularity.DAILY);

    ArgumentCaptor<BillableUsageRemittanceEntity> remitted =
        ArgumentCaptor.forClass(BillableUsageRemittanceEntity.class);
    verify(remittanceRepo, times(2)).save(remitted.capture());
    assertThat(
        remitted.getAllValues(), containsInAnyOrder(expectedRemittance, expectedDailyRemittance));

    BillableUsage expectedUsage = billable(usage.getSnapshotDate(), expectedBilledValue);
    expectedUsage.setId(usage.getId());
    expectedUsage.setBillingFactor(billingFactor);
    ArgumentCaptor<BillableUsage> usageCaptor = ArgumentCaptor.forClass(BillableUsage.class);
    verify(producer).produce(usageCaptor.capture());
    assertEquals(expectedUsage, usageCaptor.getValue());
  }

  private void mockContractCoverage(
      String orgId,
      String productId,
      String metric,
      String vendorProductCode,
      String billingProvider,
      String billingAccountId,
      OffsetDateTime startDate)
      throws ApiException {
    Contract contract1 =
        new Contract()
            .startDate(CLOCK.startOfCurrentMonth())
            .endDate(CLOCK.endOfDay(CLOCK.startOfCurrentMonth().plusDays(14)))
            .addMetricsItem(new Metric().metricId(metric).value(100));
    log.info("First: {}", contract1);
    // Simulate updated contract. Begins the start of the day after contract 1.
    Contract updatedContract =
        new Contract()
            .startDate(CLOCK.startOfDay(contract1.getEndDate().plusDays(1)))
            .addMetricsItem(new Metric().metricId(metric).value(200));

    log.info("Second: {}", updatedContract);
    when(contractsApi.getContract(
            orgId, productId, vendorProductCode, billingProvider, billingAccountId, startDate))
        .thenReturn(List.of(contract1, updatedContract));
  }

  @Test
  void usageIsSentWhenContractIsMissingWithinWindow() throws Exception {
    BillableUsage usage = billable(OffsetDateTime.now(), 1.0);
    usage.setSnapshotDate(OffsetDateTime.now());
    usage.setUom(Uom.CORES);
    when(tagProfile.isTagContractEnabled(usage.getProductId())).thenReturn(true);
    when(contractsApi.getContract(any(), any(), any(), any(), any(), any())).thenReturn(List.of());
    when(tagProfile.awsDimensionForTagAndUom(
            usage.getProductId(), TallyMeasurement.Uom.fromValue(usage.getUom().value())))
        .thenReturn(AWS_METRIC_ID);

    controller.submitBillableUsage(BillingWindow.MONTHLY, usage);
    verify(producer).produce(null);
  }

  @Test
<<<<<<< HEAD
  void dailyRemittanceCreatedForFirstUsageOfDay() {
    BillableUsage usage = billable(CLOCK.startOfCurrentMonth(), 2.3);
    List<RemittanceSummaryProjection> summaries = new ArrayList<>();
    summaries.add(RemittanceSummaryProjection.builder().totalRemittedPendingValue(3.0).build());

    when(remittanceRepo.getRemittanceSummaries(any())).thenReturn(summaries);

    mockCurrentSnapshotMeasurementTotal(usage, 4.4);
    controller.submitBillableUsage(BillingWindow.MONTHLY, usage);

    BillableUsageRemittanceEntity expectedRemittance =
        remittance(usage, usage.getSnapshotDate(), 2.0);
    BillableUsageRemittanceEntity expectedDailyRemittance =
        remittance(usage, CLOCK.startOfDay(usage.getSnapshotDate()), 2.0);
    expectedDailyRemittance.getKey().setGranularity(Granularity.DAILY);
    BillableUsage expectedUsage = billable(usage.getSnapshotDate(), 2.0);
    expectedUsage.setId(usage.getId()); // Id will be regenerated above.
    ArgumentCaptor<BillableUsageRemittanceEntity> remitted =
        ArgumentCaptor.forClass(BillableUsageRemittanceEntity.class);
    verify(remittanceRepo).save(expectedRemittance);
    verify(remittanceRepo, times(2)).save(remitted.capture());
    assertThat(
        remitted.getAllValues(), containsInAnyOrder(expectedRemittance, expectedDailyRemittance));
    verify(producer).produce(expectedUsage);
  }

  @Test
  void dailyRemittanceUpdated() {
    BillableUsage usage = billable(CLOCK.startOfCurrentMonth(), 7.0);
    List<RemittanceSummaryProjection> summaries = new ArrayList<>();
    summaries.add(RemittanceSummaryProjection.builder().totalRemittedPendingValue(3.0).build());

    when(remittanceRepo.getRemittanceSummaries(any())).thenReturn(summaries);

    BillableUsageRemittanceEntity currentDailyRemittance =
        remittance(usage, CLOCK.startOfDay(usage.getSnapshotDate()), 1.0);
    currentDailyRemittance.getKey().setGranularity(Granularity.DAILY);

    when(remittanceRepo.findById(currentDailyRemittance.getKey()))
        .thenReturn(Optional.of(currentDailyRemittance));

    mockCurrentSnapshotMeasurementTotal(usage, 10.0);
    controller.submitBillableUsage(BillingWindow.MONTHLY, usage);

    BillableUsageRemittanceEntity expectedRemittance =
        remittance(usage, usage.getSnapshotDate(), 7.0);
    BillableUsageRemittanceEntity expectedDailyRemittance =
        remittance(usage, CLOCK.startOfDay(usage.getSnapshotDate()), 8.0);
    expectedDailyRemittance.getKey().setGranularity(Granularity.DAILY);
    BillableUsage expectedUsage = billable(usage.getSnapshotDate(), 7.0);
    expectedUsage.setId(usage.getId()); // Id will be regenerated above.
    ArgumentCaptor<BillableUsageRemittanceEntity> remitted =
        ArgumentCaptor.forClass(BillableUsageRemittanceEntity.class);
    verify(remittanceRepo).save(expectedRemittance);
    verify(remittanceRepo, times(2)).save(remitted.capture());
    assertThat(
        remitted.getAllValues(), containsInAnyOrder(expectedRemittance, expectedDailyRemittance));
    verify(producer).produce(expectedUsage);
=======
  void noUsageProcessedWhenBillingProviderNotSupportedByContractService() {
    BillableUsage usage = billable(OffsetDateTime.now(), 1.0);
    usage.setSnapshotDate(OffsetDateTime.now());
    usage.setBillingProvider(BillingProvider.GCP);
    when(tagProfile.isTagContractEnabled(usage.getProductId())).thenReturn(true);
    assertNull(controller.processBillableUsage(BillingWindow.MONTHLY, usage));
>>>>>>> b215f515
  }
}<|MERGE_RESOLUTION|>--- conflicted
+++ resolved
@@ -731,7 +731,6 @@
   }
 
   @Test
-<<<<<<< HEAD
   void dailyRemittanceCreatedForFirstUsageOfDay() {
     BillableUsage usage = billable(CLOCK.startOfCurrentMonth(), 2.3);
     List<RemittanceSummaryProjection> summaries = new ArrayList<>();
@@ -790,13 +789,14 @@
     assertThat(
         remitted.getAllValues(), containsInAnyOrder(expectedRemittance, expectedDailyRemittance));
     verify(producer).produce(expectedUsage);
-=======
+  }
+
+  @Test
   void noUsageProcessedWhenBillingProviderNotSupportedByContractService() {
     BillableUsage usage = billable(OffsetDateTime.now(), 1.0);
     usage.setSnapshotDate(OffsetDateTime.now());
     usage.setBillingProvider(BillingProvider.GCP);
     when(tagProfile.isTagContractEnabled(usage.getProductId())).thenReturn(true);
     assertNull(controller.processBillableUsage(BillingWindow.MONTHLY, usage));
->>>>>>> b215f515
   }
 }