/*
 * Copyright Red Hat, Inc.
 *
 * This program is free software: you can redistribute it and/or modify
 * it under the terms of the GNU General Public License as published by
 * the Free Software Foundation, either version 3 of the License, or
 * (at your option) any later version.
 *
 * This program is distributed in the hope that it will be useful,
 * but WITHOUT ANY WARRANTY; without even the implied warranty of
 * MERCHANTABILITY or FITNESS FOR A PARTICULAR PURPOSE.  See the
 * GNU General Public License for more details.
 *
 * You should have received a copy of the GNU General Public License
 * along with this program.  If not, see <https://www.gnu.org/licenses/>.
 *
 * Red Hat trademarks are not licensed under GPLv3. No permission is
 * granted to use or replicate Red Hat trademarks that are incorporated
 * in this software or its documentation.
 */
package org.candlepin.subscriptions.tally.billing;

import static org.junit.jupiter.api.Assertions.assertEquals;
import static org.junit.jupiter.params.provider.Arguments.arguments;
import static org.mockito.ArgumentMatchers.any;
import static org.mockito.Mockito.never;
import static org.mockito.Mockito.verify;
import static org.mockito.Mockito.verifyNoInteractions;
import static org.mockito.Mockito.verifyNoMoreInteractions;
import static org.mockito.Mockito.when;

import com.redhat.swatch.contracts.api.model.Contract;
import com.redhat.swatch.contracts.api.model.Metric;
import com.redhat.swatch.contracts.api.resources.DefaultApi;
import com.redhat.swatch.contracts.client.ApiException;
import java.time.OffsetDateTime;
import java.util.List;
import java.util.Optional;
import java.util.UUID;
import java.util.stream.Stream;
import lombok.extern.slf4j.Slf4j;
import org.candlepin.subscriptions.FixedClockConfiguration;
import org.candlepin.subscriptions.db.BillableUsageRemittanceRepository;
import org.candlepin.subscriptions.db.TallySnapshotRepository;
import org.candlepin.subscriptions.db.model.BillableUsageRemittanceEntity;
import org.candlepin.subscriptions.db.model.BillableUsageRemittanceEntityPK;
import org.candlepin.subscriptions.db.model.Granularity;
import org.candlepin.subscriptions.db.model.HardwareMeasurementType;
import org.candlepin.subscriptions.db.model.InstanceMonthlyTotalKey;
import org.candlepin.subscriptions.db.model.ServiceLevel;
import org.candlepin.subscriptions.db.model.TallyMeasurementKey;
import org.candlepin.subscriptions.json.BillableUsage;
import org.candlepin.subscriptions.json.BillableUsage.BillingProvider;
import org.candlepin.subscriptions.json.BillableUsage.Sla;
import org.candlepin.subscriptions.json.BillableUsage.Uom;
import org.candlepin.subscriptions.json.BillableUsage.Usage;
import org.candlepin.subscriptions.json.Measurement;
import org.candlepin.subscriptions.registry.BillingWindow;
import org.candlepin.subscriptions.registry.TagMetric;
import org.candlepin.subscriptions.registry.TagProfile;
import org.candlepin.subscriptions.util.ApplicationClock;
import org.junit.jupiter.api.BeforeEach;
import org.junit.jupiter.api.Test;
import org.junit.jupiter.api.extension.ExtendWith;
import org.junit.jupiter.params.ParameterizedTest;
import org.junit.jupiter.params.provider.Arguments;
import org.junit.jupiter.params.provider.MethodSource;
import org.mockito.ArgumentCaptor;
import org.mockito.Mock;
import org.mockito.junit.jupiter.MockitoExtension;

@Slf4j
@ExtendWith(MockitoExtension.class)
class BillableUsageControllerTest {

  private static ApplicationClock CLOCK = new FixedClockConfiguration().fixedClock();

  @Mock BillingProducer producer;
  @Mock BillableUsageRemittanceRepository remittanceRepo;
  @Mock TallySnapshotRepository snapshotRepo;
  @Mock TagProfile tagProfile;
  @Mock DefaultApi contractsApi;
<<<<<<< HEAD
  @Mock ContractsClientProperties contractsClientProperties;
=======
>>>>>>> 3f8f8d6a

  BillableUsageController controller;
  ContractsController contractsController;

  @BeforeEach
  void setup() {
<<<<<<< HEAD
    contractsController =
        new ContractsController(tagProfile, contractsApi, contractsClientProperties);
=======
    contractsController = new ContractsController(tagProfile, contractsApi);
>>>>>>> 3f8f8d6a
    controller =
        new BillableUsageController(
            CLOCK, producer, remittanceRepo, snapshotRepo, tagProfile, contractsController);
  }

  @Test
  void usageIsSentAsIsWhenBillingWindowIsHourly() {
    BillableUsage usage = new BillableUsage();
    controller.submitBillableUsage(BillingWindow.HOURLY, usage);
    verify(producer).produce(usage);
    verifyNoInteractions(snapshotRepo, remittanceRepo);
  }

  @Test
  void monthlyWindowNoCurrentRemittance() {
    BillableUsage usage = billable(CLOCK.startOfCurrentMonth(), 0.0003);
    when(remittanceRepo.findById(keyFrom(usage))).thenReturn(Optional.empty());
    mockCurrentSnapshotMeasurementTotal(usage, 0.0003); // from single snapshot
    controller.submitBillableUsage(BillingWindow.MONTHLY, usage);

    BillableUsageRemittanceEntity expectedRemittance = remittance(usage, CLOCK.now(), 1.0);
    BillableUsage expectedUsage = billable(usage.getSnapshotDate(), 1.0);
    expectedUsage.setId(usage.getId()); // Id will be regenerated above.
    verify(remittanceRepo).save(expectedRemittance);
    verify(producer).produce(expectedUsage);
  }

  @Test
  void monthlyWindowWithRemittanceUpdate() {
    BillableUsage usage = billable(CLOCK.startOfCurrentMonth(), 2.3);
    BillableUsageRemittanceEntity currentRemittance =
        remittance(usage, CLOCK.now().minusHours(1), 3.0);
    when(remittanceRepo.findById(keyFrom(usage))).thenReturn(Optional.of(currentRemittance));
    mockCurrentSnapshotMeasurementTotal(usage, 4.4); // from multiple snapshots (2.1, 2.3)
    controller.submitBillableUsage(BillingWindow.MONTHLY, usage);

    BillableUsageRemittanceEntity expectedRemittance = remittance(usage, CLOCK.now(), 5.0);
    BillableUsage expectedUsage = billable(usage.getSnapshotDate(), 2.0);
    expectedUsage.setId(usage.getId()); // Id will be regenerated above.
    verify(remittanceRepo).save(expectedRemittance);
    verify(producer).produce(expectedUsage);
  }

  @Test
  void monthlyWindowWithNoRemittanceUpdate() {
    BillableUsage usage = billable(CLOCK.startOfCurrentMonth(), 0.03);
    BillableUsageRemittanceEntity currentRemittance = remittance(usage, CLOCK.now(), 1.0);
    when(remittanceRepo.findById(keyFrom(usage))).thenReturn(Optional.of(currentRemittance));
    mockCurrentSnapshotMeasurementTotal(usage, 0.05); // from multiple snapshots (0.02, 0.03)
    controller.submitBillableUsage(BillingWindow.MONTHLY, usage);

    BillableUsage expectedUsage = billable(usage.getSnapshotDate(), 0.0); // Nothing billed
    expectedUsage.setId(usage.getId()); // Id will be regenerated above.
    verify(producer).produce(expectedUsage);
    verifyNoMoreInteractions(remittanceRepo);
  }

  @Test
  void billingFactorAppliedInRecalculationEvenNumber() {
    BillableUsage usage = billable(CLOCK.startOfCurrentMonth(), 8.0);
    usage.setProductId("osd");
    usage.setUom(Uom.CORES);
    BillableUsageRemittanceEntity currentRemittance =
        remittance(usage, CLOCK.now().minusHours(1), 1.5);
    currentRemittance.setBillingFactor(0.5);

    when(remittanceRepo.findById(keyFrom(usage))).thenReturn(Optional.of(currentRemittance));
    TagMetric tag =
        TagMetric.builder()
            .tag("OpenShift-dedicated-metrics")
            .uom(Measurement.Uom.CORES)
            .billingFactor(0.25)
            .accountQueryKey("osd")
            .build();

    when(tagProfile.getTagMetric("osd", Measurement.Uom.CORES)).thenReturn(Optional.of(tag));
    mockCurrentSnapshotMeasurementTotal(usage, 16.0);
    controller.submitBillableUsage(BillingWindow.MONTHLY, usage);

    BillableUsageRemittanceEntity expectedRemittance = remittance(usage, CLOCK.now(), 4.75);
    expectedRemittance.setBillingFactor(0.25);
    BillableUsage expectedUsage = billable(usage.getSnapshotDate(), usage.getValue());
    expectedUsage.setId(usage.getId()); // Id will be regenerated above.
    expectedUsage.setProductId("osd");
    expectedUsage.setUom(usage.getUom());
    expectedUsage.setBillingFactor(0.25);
    verify(remittanceRepo).save(expectedRemittance);
    verify(producer).produce(expectedUsage);
  }

  @Test
  void billingFactorAppliedInRecalculation() {
    BillableUsage usage = billable(CLOCK.startOfCurrentMonth(), 8.0);
    usage.setProductId("osd");
    usage.setUom(Uom.CORES);
    BillableUsageRemittanceEntity currentRemittance =
        remittance(usage, CLOCK.now().minusHours(1), 1.5);
    currentRemittance.setBillingFactor(0.5);

    when(remittanceRepo.findById(keyFrom(usage))).thenReturn(Optional.of(currentRemittance));
    TagMetric tag =
        TagMetric.builder()
            .tag("OpenShift-dedicated-metrics")
            .uom(Measurement.Uom.CORES)
            .billingFactor(0.25)
            .accountQueryKey("osd")
            .build();

    when(tagProfile.getTagMetric("osd", Measurement.Uom.CORES)).thenReturn(Optional.of(tag));
    mockCurrentSnapshotMeasurementTotal(usage, 32.3);
    controller.submitBillableUsage(BillingWindow.MONTHLY, usage);

    BillableUsageRemittanceEntity expectedRemittance = remittance(usage, CLOCK.now(), 8.75);
    expectedRemittance.setBillingFactor(0.25);
    BillableUsage expectedUsage = billable(usage.getSnapshotDate(), usage.getValue());
    expectedUsage.setId(usage.getId()); // Id will be regenerated above.
    expectedUsage.setProductId("osd");
    expectedUsage.setUom(usage.getUom());
    expectedUsage.setBillingFactor(0.25);
    verify(remittanceRepo).save(expectedRemittance);
    verify(producer).produce(expectedUsage);
  }

  // Simulates progression through contract billing.
  static Stream<Arguments> contractRemittanceParameters() {
    OffsetDateTime startOfUsage = CLOCK.startOfCurrentMonth().plusDays(4);
    return Stream.of(
        // arguments(currentUsage, currentRemittance, expectedRemitted, expectedBilledValue)
        // NOTES:
        //    - currantUsage is the sum of all snapshots, NOT the value from BillableUsage.
        //    - Test setup mocks contracts as follows:
        //        100 coverage from 2019-05-01T00:00Z to 2019-05-15T23:59:59.999999999Z
        //        200 coverage from 2019-05-16T00:00Z onwards
        arguments(startOfUsage, 50.0, 0.0, 0.0, 0.0),
        arguments(startOfUsage.plusDays(5), 150.0, 0.0, 50.0, 50.0),
        arguments(startOfUsage.plusDays(13), 200.0, 50.0, 50.0, 0.0),
        arguments(startOfUsage.plusDays(20), 300.0, 50.0, 100.0, 50.0),
        arguments(CLOCK.endOfCurrentMonth(), 350.00, 100.0, 150.0, 50.0),
        arguments(CLOCK.startOfCurrentMonth().plusMonths(1), 150.0, 0.0, 0.0, 0.0));
  }

  @ParameterizedTest()
  @MethodSource("contractRemittanceParameters")
  void testContractRemittance(
      OffsetDateTime usageDate,
      Double currentUsage,
      Double currentRemittance,
      Double expectedRemitted,
      Double expectedBilledValue)
      throws Exception {
    performRemittanceTesting(
        usageDate,
        currentUsage,
        currentRemittance,
        expectedRemitted,
        expectedBilledValue,
        1.0,
        true);
  }

  static Stream<Arguments> contractedRemittanceWithBillingFactorParameters() {
    OffsetDateTime startOfUsage = CLOCK.startOfCurrentMonth();
    return Stream.of(
        // arguments(currentUsage, currentRemittance, expectedRemitted, expectedBilledValue)
        // NOTES:
        //    - currantUsage is the sum of all snapshots, NOT the value from BillableUsage.
        //    - Test setup mocks contracts as follows:
        //        100 coverage from 2019-05-01T00:00Z to 2019-05-15T23:59:59.999999999Z
        //        200 coverage from 2019-05-16T00:00Z onwards
        arguments(startOfUsage, 50.0, 0.0, 0.0, 0.0),
        arguments(startOfUsage.plusDays(5), 150.0, 0.0, 25.0, 25.0),
        arguments(startOfUsage.plusDays(10), 200.0, 25.0, 50.0, 25.0),
        arguments(startOfUsage.plusDays(20), 300.0, 50.0, 50.0, 0.0),
        arguments(CLOCK.endOfCurrentMonth(), 350.00, 50.0, 75.0, 25.0),
        arguments(CLOCK.startOfCurrentMonth().plusMonths(1), 150.0, 0.0, 0.0, 0.0));
  }

  @ParameterizedTest()
  @MethodSource("contractedRemittanceWithBillingFactorParameters")
  void testContractRemittanceWithBillingFactor(
      OffsetDateTime usageDate,
      Double currentUsage,
      Double currentRemittance,
      Double expectedRemitted,
      Double expectedBilledValue)
      throws Exception {
    performRemittanceTesting(
        usageDate,
        currentUsage,
        currentRemittance,
        expectedRemitted,
        expectedBilledValue,
        0.5,
        true);
  }

  // Simulates progression through non-contract based billing.
  static Stream<Arguments> remittanceParameters() {
    OffsetDateTime startOfUsage = CLOCK.startOfCurrentMonth().plusDays(4);
    return Stream.of(
        // arguments(currentUsage, currentRemittance, expectedRemitted, expectedBilledValue)
        // NOTE: currantUsage is the sum of all snapshots, NOT the value from BillableUsage.
        arguments(startOfUsage, 0.5, 0.0, 1.0, 1.0),
        arguments(startOfUsage.plusDays(5), 1.0, 1.0, 1.0, 0.0),
        arguments(startOfUsage.plusDays(13), 1.5, 1.0, 2.0, 1.0),
        arguments(startOfUsage.plusDays(20), 2.0, 2.0, 2.0, 0.0),
        arguments(CLOCK.endOfCurrentMonth(), 2.5, 2.0, 3.0, 1.0),
        arguments(CLOCK.startOfCurrentMonth().plusMonths(1), 2.5, 0.0, 3.0, 3.0));
  }

  @ParameterizedTest()
  @MethodSource("remittanceParameters")
  void testRemittance(
      OffsetDateTime usageDate,
      Double currentUsage,
      Double currentRemittance,
      Double expectedRemitted,
      Double expectedBilledValue)
      throws Exception {
    performRemittanceTesting(
        usageDate,
        currentUsage,
        currentRemittance,
        expectedRemitted,
        expectedBilledValue,
        1.0,
        false);
  }

  static Stream<Arguments> remittanceBillingFactorParameters() {
    OffsetDateTime startOfUsage = CLOCK.startOfCurrentMonth().plusDays(4);
    return Stream.of(
        // arguments(currentUsage, currentRemittance, expectedRemitted, expectedBilledValue)
        // NOTE: currantUsage is the sum of all snapshots, NOT the value from BillableUsage.
        arguments(startOfUsage, 0.5, 0.0, 1.0, 1.0),
        arguments(startOfUsage.plusDays(5), 1.0, 1.0, 1.0, 0.0),
        arguments(startOfUsage.plusDays(13), 1.5, 1.0, 1.0, 0.0),
        arguments(startOfUsage.plusDays(20), 2.0, 1.0, 1.0, 0.0),
        arguments(CLOCK.endOfCurrentMonth(), 2.5, 1.0, 2.0, 1.0),
        arguments(CLOCK.startOfCurrentMonth().plusMonths(1), 3.0, 0.0, 2.0, 2.0));
  }

  @ParameterizedTest()
  @MethodSource("remittanceBillingFactorParameters")
  void testRemittanceWithBillingFactor(
      OffsetDateTime usageDate,
      Double currentUsage,
      Double currentRemittance,
      Double expectedRemitted,
      Double expectedBilledValue)
      throws Exception {
    performRemittanceTesting(
        usageDate,
        currentUsage,
        currentRemittance,
        expectedRemitted,
        expectedBilledValue,
        0.5,
        false);
  }

  private BillableUsage billable(OffsetDateTime date, Double value) {
    return new BillableUsage()
        .withAccountNumber("account123")
        .withUsage(Usage.PRODUCTION)
        .withId(UUID.randomUUID())
        .withBillingAccountId("aws-account1")
        .withBillingFactor(1.0)
        .withBillingProvider(BillingProvider.AWS)
        .withOrgId("org123")
        .withProductId("rhosak")
        .withSla(Sla.STANDARD)
        .withUom(Uom.STORAGE_GIBIBYTES)
        .withSnapshotDate(date)
        .withValue(value);
  }

  private BillableUsageRemittanceEntityPK keyFrom(BillableUsage billableUsage) {
    return BillableUsageRemittanceEntityPK.builder()
        .usage(billableUsage.getUsage().value())
        .orgId(billableUsage.getOrgId())
        .billingProvider(billableUsage.getBillingProvider().value())
        .billingAccountId(billableUsage.getBillingAccountId())
        .productId(billableUsage.getProductId())
        .sla(billableUsage.getSla().value())
        .metricId(billableUsage.getUom().value())
        .accumulationPeriod(InstanceMonthlyTotalKey.formatMonthId(billableUsage.getSnapshotDate()))
        .build();
  }

  private void mockCurrentSnapshotMeasurementTotal(BillableUsage usage, Double sum) {
    TallyMeasurementKey measurementKey =
        new TallyMeasurementKey(
            HardwareMeasurementType.PHYSICAL, Measurement.Uom.fromValue(usage.getUom().value()));
    when(snapshotRepo.sumMeasurementValueForPeriod(
            usage.getOrgId(),
            usage.getProductId(),
            Granularity.HOURLY,
            ServiceLevel.fromString(usage.getSla().value()),
            org.candlepin.subscriptions.db.model.Usage.fromString(usage.getUsage().value()),
            org.candlepin.subscriptions.db.model.BillingProvider.fromString(
                usage.getBillingProvider().value()),
            usage.getBillingAccountId(),
            CLOCK.startOfMonth(usage.getSnapshotDate()),
            usage.getSnapshotDate(),
            measurementKey))
        .thenReturn(sum);
  }

  private BillableUsageRemittanceEntity remittance(
      BillableUsage usage, OffsetDateTime remittedDate, Double value) {
    BillableUsageRemittanceEntityPK remKey = keyFrom(usage);
    return BillableUsageRemittanceEntity.builder()
        .key(remKey)
        .billingFactor(1.0)
        .remittanceDate(remittedDate)
        .remittedValue(value)
        .accountNumber(usage.getAccountNumber())
        .build();
  }

  private void performRemittanceTesting(
      OffsetDateTime usageDate,
      Double currentUsage,
      Double currentRemittance,
      Double expectedRemitted,
      Double expectedBilledValue,
      Double billingFactor,
      boolean isContractEnabledTest)
      throws Exception {
    BillableUsage usage = billable(usageDate, currentUsage);

    // Enable contracts for the current product.
    TagMetric tagMetric = TagMetric.builder().billingFactor(billingFactor).build();
    when(tagProfile.getTagMetric(
            usage.getProductId(), Measurement.Uom.fromValue(usage.getUom().value())))
        .thenReturn(Optional.of(tagMetric));
    when(tagProfile.isTagContractEnabled(usage.getProductId())).thenReturn(isContractEnabledTest);

    BillableUsageRemittanceEntity existingRemittance =
        remittance(usage, CLOCK.now().minusHours(1), currentRemittance);
    existingRemittance.setBillingFactor(tagMetric.getBillingFactor());

    when(remittanceRepo.findById(keyFrom(usage))).thenReturn(Optional.of(existingRemittance));

    mockCurrentSnapshotMeasurementTotal(usage, currentUsage);

    // Configure contract data, if defined
    if (isContractEnabledTest) {
      mockContactCoverage(
          usage.getOrgId(),
          usage.getProductId(),
          usage.getUom().value(),
          usage.getBillingProvider().value(),
<<<<<<< HEAD
          usage.getBillingAccountId());
=======
          usage.getBillingAccountId(),
          usage.getSnapshotDate());
>>>>>>> 3f8f8d6a
    }

    controller.submitBillableUsage(BillingWindow.MONTHLY, usage);

    // Remittance should only be saved when it changes.
    // NOTE: Using argument captors make errors caught by mocks a little easier to debug.
    if (!currentRemittance.equals(expectedRemitted)) {
      BillableUsageRemittanceEntity expectedRemittance =
          remittance(usage, CLOCK.now(), expectedRemitted);
      expectedRemittance.setBillingFactor(billingFactor);
      ArgumentCaptor<BillableUsageRemittanceEntity> remitted =
          ArgumentCaptor.forClass(BillableUsageRemittanceEntity.class);
      verify(remittanceRepo).save(remitted.capture());
      BillableUsageRemittanceEntity saved = remitted.getValue();
      assertEquals(expectedRemittance, saved);
    } else {
      verify(remittanceRepo, never()).save(any());
    }

    BillableUsage expectedUsage = billable(usage.getSnapshotDate(), expectedBilledValue);
    expectedUsage.setId(usage.getId());
    expectedUsage.setBillingFactor(billingFactor);
    ArgumentCaptor<BillableUsage> usageCaptor = ArgumentCaptor.forClass(BillableUsage.class);
    verify(producer).produce(usageCaptor.capture());
    assertEquals(expectedUsage, usageCaptor.getValue());
  }

  private void mockContactCoverage(
      String orgId,
      String productId,
      String metric,
      String billingProvider,
<<<<<<< HEAD
      String billingAccountId)
=======
      String billingAccountId,
      OffsetDateTime startDate)
>>>>>>> 3f8f8d6a
      throws ApiException {
    Contract contract1 =
        new Contract()
            .startDate(CLOCK.startOfCurrentMonth())
            .endDate(CLOCK.endOfDay(CLOCK.startOfCurrentMonth().plusDays(14)))
            .addMetricsItem(new Metric().metricId(metric).value(100));
    log.info("First: {}", contract1);
    // Simulate updated contract. Begins the start of the day after contract 1.
    Contract updatedContract =
        new Contract()
            .startDate(CLOCK.startOfDay(contract1.getEndDate().plusDays(1)))
            .addMetricsItem(new Metric().metricId(metric).value(200));

    log.info("Second: {}", updatedContract);
<<<<<<< HEAD
    when(contractsApi.getContract(orgId, productId, metric, billingProvider, billingAccountId))
        .thenReturn(List.of(contract1, updatedContract));
  }

  @Test
  void usageIsSentWhenContractIsMissingWithinWindow() throws Exception {
    BillableUsage usage = billable(OffsetDateTime.now(), 1.0);
    usage.setSnapshotDate(OffsetDateTime.now());
    usage.setUom(Uom.CORES);
    when(tagProfile.isTagContractEnabled(usage.getProductId())).thenReturn(true);
    when(contractsApi.getContract(any(), any(), any(), any(), any())).thenReturn(List.of());
    controller.submitBillableUsage(BillingWindow.MONTHLY, usage);
    verify(producer).produce(usage);
  }
=======
    when(contractsApi.getContract(
            orgId, productId, metric, billingProvider, billingAccountId, startDate))
        .thenReturn(List.of(contract1, updatedContract));
  }
>>>>>>> 3f8f8d6a
}<|MERGE_RESOLUTION|>--- conflicted
+++ resolved
@@ -80,22 +80,15 @@
   @Mock TallySnapshotRepository snapshotRepo;
   @Mock TagProfile tagProfile;
   @Mock DefaultApi contractsApi;
-<<<<<<< HEAD
   @Mock ContractsClientProperties contractsClientProperties;
-=======
->>>>>>> 3f8f8d6a
 
   BillableUsageController controller;
   ContractsController contractsController;
 
   @BeforeEach
   void setup() {
-<<<<<<< HEAD
     contractsController =
         new ContractsController(tagProfile, contractsApi, contractsClientProperties);
-=======
-    contractsController = new ContractsController(tagProfile, contractsApi);
->>>>>>> 3f8f8d6a
     controller =
         new BillableUsageController(
             CLOCK, producer, remittanceRepo, snapshotRepo, tagProfile, contractsController);
@@ -450,12 +443,8 @@
           usage.getProductId(),
           usage.getUom().value(),
           usage.getBillingProvider().value(),
-<<<<<<< HEAD
-          usage.getBillingAccountId());
-=======
           usage.getBillingAccountId(),
           usage.getSnapshotDate());
->>>>>>> 3f8f8d6a
     }
 
     controller.submitBillableUsage(BillingWindow.MONTHLY, usage);
@@ -488,12 +477,8 @@
       String productId,
       String metric,
       String billingProvider,
-<<<<<<< HEAD
-      String billingAccountId)
-=======
       String billingAccountId,
       OffsetDateTime startDate)
->>>>>>> 3f8f8d6a
       throws ApiException {
     Contract contract1 =
         new Contract()
@@ -508,8 +493,8 @@
             .addMetricsItem(new Metric().metricId(metric).value(200));
 
     log.info("Second: {}", updatedContract);
-<<<<<<< HEAD
-    when(contractsApi.getContract(orgId, productId, metric, billingProvider, billingAccountId))
+    when(contractsApi.getContract(
+            orgId, productId, metric, billingProvider, billingAccountId, startDate))
         .thenReturn(List.of(contract1, updatedContract));
   }
 
@@ -523,10 +508,4 @@
     controller.submitBillableUsage(BillingWindow.MONTHLY, usage);
     verify(producer).produce(usage);
   }
-=======
-    when(contractsApi.getContract(
-            orgId, productId, metric, billingProvider, billingAccountId, startDate))
-        .thenReturn(List.of(contract1, updatedContract));
-  }
->>>>>>> 3f8f8d6a
 }