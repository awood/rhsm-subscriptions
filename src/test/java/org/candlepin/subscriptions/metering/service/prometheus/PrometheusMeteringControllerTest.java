/*
 * Copyright Red Hat, Inc.
 *
 * This program is free software: you can redistribute it and/or modify
 * it under the terms of the GNU General Public License as published by
 * the Free Software Foundation, either version 3 of the License, or
 * (at your option) any later version.
 *
 * This program is distributed in the hope that it will be useful,
 * but WITHOUT ANY WARRANTY; without even the implied warranty of
 * MERCHANTABILITY or FITNESS FOR A PARTICULAR PURPOSE.  See the
 * GNU General Public License for more details.
 *
 * You should have received a copy of the GNU General Public License
 * along with this program.  If not, see <https://www.gnu.org/licenses/>.
 *
 * Red Hat trademarks are not licensed under GPLv3. No permission is
 * granted to use or replicate Red Hat trademarks that are incorporated
 * in this software or its documentation.
 */
package org.candlepin.subscriptions.metering.service.prometheus;

import static org.junit.jupiter.api.Assertions.*;
import static org.mockito.ArgumentMatchers.*;
import static org.mockito.Mockito.*;

import com.redhat.swatch.configuration.registry.MetricId;
import java.math.BigDecimal;
import java.time.OffsetDateTime;
import java.util.Collection;
import java.util.HashMap;
import java.util.List;
import java.util.Map;
import java.util.UUID;
import java.util.function.Function;
import java.util.stream.Collectors;
import org.candlepin.subscriptions.db.AccountConfigRepository;
import org.candlepin.subscriptions.db.model.EventKey;
import org.candlepin.subscriptions.db.model.OrgConfigRepository;
import org.candlepin.subscriptions.db.model.config.OptInType;
import org.candlepin.subscriptions.event.EventController;
import org.candlepin.subscriptions.json.Event;
<<<<<<< HEAD
=======
import org.candlepin.subscriptions.json.Measurement.Uom;
>>>>>>> 6302bbb5
import org.candlepin.subscriptions.metering.MeteringEventFactory;
import org.candlepin.subscriptions.metering.service.prometheus.promql.QueryBuilder;
import org.candlepin.subscriptions.prometheus.model.QueryResult;
import org.candlepin.subscriptions.prometheus.model.QueryResultData;
import org.candlepin.subscriptions.prometheus.model.QueryResultDataResultInner;
import org.candlepin.subscriptions.prometheus.model.ResultType;
import org.candlepin.subscriptions.prometheus.model.StatusType;
import org.candlepin.subscriptions.security.OptInController;
import org.candlepin.subscriptions.test.TestClockConfiguration;
import org.candlepin.subscriptions.util.ApplicationClock;
import org.candlepin.subscriptions.util.MetricIdUtils;
import org.junit.jupiter.api.BeforeEach;
import org.junit.jupiter.api.Test;
import org.junit.jupiter.api.extension.ExtendWith;
import org.mockito.ArgumentCaptor;
import org.springframework.beans.factory.annotation.Autowired;
import org.springframework.beans.factory.annotation.Qualifier;
import org.springframework.boot.test.context.SpringBootTest;
import org.springframework.boot.test.mock.mockito.MockBean;
import org.springframework.context.annotation.Import;
import org.springframework.retry.backoff.NoBackOffPolicy;
import org.springframework.retry.support.RetryTemplate;
import org.springframework.test.context.ActiveProfiles;

@SpringBootTest(
    properties =
        "rhsm-subscriptions.metering.prometheus.client.url=http://localhost:${WIREMOCK_PORT:8101}")
@ActiveProfiles({"openshift-metering-worker", "test"})
@Import(TestClockConfiguration.class)
@ExtendWith(PrometheusQueryWiremockExtension.class)
class PrometheusMeteringControllerTest {

  @MockBean private EventController eventController;

  @MockBean AccountConfigRepository accountConfigRepository;

  @MockBean OrgConfigRepository orgConfigRepository;

  @Autowired private PrometheusService service;

  @Autowired private MetricProperties metricProperties;

  @Autowired private QueryBuilder queryBuilder;

  @MockBean private OptInController optInController;

  @Autowired
  @Qualifier("openshiftMetricRetryTemplate")
  RetryTemplate openshiftRetry;

  @Autowired private ApplicationClock clock;

  private final String expectedAccount = "my-test-account";
  private final String expectedOrgId = "my-test-org";
  private final String expectedMetricIdValue = "CORES";
  private final String expectedClusterId = "C1";
  private final String expectedSla = "Premium";
  private final String expectedUsage = "Production";
  private final String expectedRole = "ocm";
  private final String expectedServiceType = "OpenShift Cluster";
  private final String expectedBillingProvider = "red hat";
  private final String expectedBillingAccountId = "mktp-account";
  private final MetricId expectedMetricId = MetricIdUtils.getCores();
  private final String expectedProductTag = "OpenShift-metrics";
  private PrometheusMeteringController controller;
  private QueryHelper queries;

  @BeforeEach
  void setupTest() {
    openshiftRetry.setBackOffPolicy(new NoBackOffPolicy());
    controller =
        new PrometheusMeteringController(
            clock,
            metricProperties,
            service,
            queryBuilder,
            eventController,
            openshiftRetry,
            optInController);

    queries = new QueryHelper(queryBuilder);

    Map<String, String> queryParams = new HashMap<>();
    queryParams.put("product", "ocp");
    queryParams.put("prometheusMetric", "cluster:usage:workload:capacity_physical_cpu_hours");
    queryParams.put("prometheusMetadataMetric", "ocm_subscription");
<<<<<<< HEAD
    tagMetric =
        TagMetric.builder()
            .tag("OpenShift-metrics")
            .metricId(expectedMetricIdValue)
            .rhmMetricId(expectedMetricIdValue)
            .awsDimension(null)
            .billingFactor(1.0)
            .billingWindow(BillingWindow.MONTHLY)
            .queryKey("default")
            .accountQueryKey("default")
            .queryParams(queryParams)
            .build();
=======
>>>>>>> 6302bbb5
  }

  @Test
  void testRetryWhenOpenshiftServiceReturnsError(
      PrometheusQueryWiremockExtension.PrometheusQueryWiremock prometheusServer) {
    QueryResult errorResponse = new QueryResult();
    errorResponse.setStatus(StatusType.ERROR);
    errorResponse.setError("FORCED!!");

    QueryResult good =
        buildOpenShiftClusterQueryResult(
            expectedAccount,
            expectedOrgId,
            expectedClusterId,
            expectedSla,
            expectedUsage,
            expectedBillingProvider,
            expectedBillingAccountId,
            List.of(List.of(new BigDecimal("12312.345"), new BigDecimal(24))));

    prometheusServer.stubQueryRange(errorResponse, errorResponse, good);

    OffsetDateTime start = OffsetDateTime.now();
    OffsetDateTime end = start.plusDays(1);

    controller.collectMetrics("OpenShift-metrics", MetricIdUtils.getCores(), "account", start, end);
    prometheusServer.verifyQueryRangeWasCalled(3);
  }

  @Test
  void datesAdjustedWhenReportingOpenShiftMetrics(
      PrometheusQueryWiremockExtension.PrometheusQueryWiremock prometheusServer) {
    OffsetDateTime start = clock.now().withSecond(30).withMinute(22);
    OffsetDateTime end = start.plusHours(4);
    QueryResult data =
        buildOpenShiftClusterQueryResult(
            expectedAccount,
            expectedOrgId,
            expectedClusterId,
            expectedSla,
            expectedUsage,
            expectedBillingProvider,
            expectedBillingAccountId,
            List.of(List.of(new BigDecimal("12312.345"), new BigDecimal(24))));
    prometheusServer.stubQueryRange(data);

    controller.collectMetrics(
        "OpenShift-metrics", MetricIdUtils.getCores(), expectedOrgId, start, end);
    prometheusServer.verifyQueryRange(
        queries.expectedQuery("OpenShift-metrics", Map.of("orgId", expectedOrgId)),
        clock.startOfHour(start).plusHours(1),
        end,
        metricProperties.getStep(),
        metricProperties.getQueryTimeout());
  }

  @Test
  void orgIdGetsOptedInWhenReportingMetrics(
      PrometheusQueryWiremockExtension.PrometheusQueryWiremock prometheusServer) {
    OffsetDateTime start = clock.startOfCurrentHour();
    OffsetDateTime end = start.plusHours(4);
    QueryResult data =
        buildOpenShiftClusterQueryResult(
            expectedAccount,
            expectedOrgId,
            expectedClusterId,
            expectedSla,
            expectedUsage,
            expectedBillingProvider,
            expectedBillingAccountId,
            List.of(List.of(new BigDecimal("12312.345"), new BigDecimal(24))));
    prometheusServer.stubQueryRange(data);

    controller.collectMetrics(
        "OpenShift-metrics", MetricIdUtils.getCores(), expectedOrgId, start, end);
    prometheusServer.verifyQueryRange(
        queries.expectedQuery("OpenShift-metrics", Map.of("orgId", expectedOrgId)),
        start.plusHours(1),
        end,
        metricProperties.getStep(),
        metricProperties.getQueryTimeout());
    verify(optInController).optInByOrgId(expectedOrgId, OptInType.PROMETHEUS);
  }

  @Test
  @SuppressWarnings("indentation")
  void collectOpenShiftMetricsWillPersistEvents(
      PrometheusQueryWiremockExtension.PrometheusQueryWiremock prometheusServer) {
    BigDecimal time1 = BigDecimal.valueOf(123456.234);
    BigDecimal val1 = BigDecimal.valueOf(100L);
    BigDecimal time2 = BigDecimal.valueOf(222222.222);
    BigDecimal val2 = BigDecimal.valueOf(120L);

    QueryResult data =
        buildOpenShiftClusterQueryResult(
            expectedAccount,
            expectedOrgId,
            expectedClusterId,
            expectedSla,
            expectedUsage,
            expectedBillingProvider,
            expectedBillingAccountId,
            List.of(List.of(time1, val1), List.of(time2, val2)));
    prometheusServer.stubQueryRange(data);

    OffsetDateTime start = clock.startOfCurrentHour();
    OffsetDateTime end = start.plusDays(1);

    List<Event> expectedEvents =
        List.of(
            MeteringEventFactory.createMetricEvent(
                expectedAccount,
                expectedOrgId,
                expectedClusterId,
                expectedSla,
                expectedUsage,
                expectedRole,
                clock.dateFromUnix(time1).minusSeconds(metricProperties.getStep()),
                clock.dateFromUnix(time1),
                expectedServiceType,
                expectedBillingProvider,
                expectedBillingAccountId,
                expectedMetricId,
                val1.doubleValue(),
                expectedProductTag),
            MeteringEventFactory.createMetricEvent(
                expectedAccount,
                expectedOrgId,
                expectedClusterId,
                expectedSla,
                expectedUsage,
                expectedRole,
                clock.dateFromUnix(time2).minusSeconds(metricProperties.getStep()),
                clock.dateFromUnix(time2),
                expectedServiceType,
                expectedBillingProvider,
                expectedBillingAccountId,
                expectedMetricId,
                val2.doubleValue(),
                expectedProductTag));

    controller.collectMetrics(
        "OpenShift-metrics", MetricIdUtils.getCores(), expectedOrgId, start, end);

    ArgumentCaptor<Collection> saveCaptor = ArgumentCaptor.forClass(Collection.class);
    verify(eventController).saveAll(saveCaptor.capture());

    prometheusServer.verifyQueryRange(
        queries.expectedQuery("OpenShift-metrics", Map.of("orgId", expectedOrgId)),
        start.plusHours(1),
        end,
        metricProperties.getStep(),
        metricProperties.getQueryTimeout());
    verify(eventController).saveAll(any());

    // Attempted to verify the eventController.saveAll(events) but
    // couldn't find a way to get mockito to match on the collection
    // of HashMap.Value. Using a capture works just as well, but is a less convenient.
    assertEquals(expectedEvents.size(), saveCaptor.getValue().size());
    assertTrue(saveCaptor.getValue().containsAll(expectedEvents));
  }

  @Test
  void verifyExistingEventsAreUpdatedWhenReportedByPrometheusAndDeletedIfStale(
      PrometheusQueryWiremockExtension.PrometheusQueryWiremock prometheusServer) {
    BigDecimal time1 = BigDecimal.valueOf(123456.234);
    BigDecimal val1 = BigDecimal.valueOf(100L);
    BigDecimal time2 = BigDecimal.valueOf(222222.222);
    BigDecimal val2 = BigDecimal.valueOf(120L);

    QueryResult data =
        buildOpenShiftClusterQueryResult(
            expectedAccount,
            expectedOrgId,
            expectedClusterId,
            expectedSla,
            expectedUsage,
            expectedBillingProvider,
            expectedBillingAccountId,
            List.of(List.of(time1, val1), List.of(time2, val2)));
    prometheusServer.stubQueryRange(data);

    OffsetDateTime start = clock.startOfCurrentHour();
    OffsetDateTime end = start.plusDays(1);

    Event updatedEvent =
        MeteringEventFactory.createMetricEvent(
            expectedAccount,
            expectedOrgId,
            expectedClusterId,
            expectedSla,
            expectedUsage,
            expectedRole,
            clock.dateFromUnix(time1).minusSeconds(metricProperties.getStep()),
            clock.dateFromUnix(time1),
            expectedServiceType,
            expectedBillingProvider,
            expectedBillingAccountId,
            expectedMetricId,
            val1.doubleValue(),
            expectedProductTag);

    List<Event> expectedEvents =
        List.of(
            updatedEvent,
            MeteringEventFactory.createMetricEvent(
                expectedAccount,
                expectedOrgId,
                expectedClusterId,
                expectedSla,
                expectedUsage,
                expectedRole,
                clock.dateFromUnix(time2).minusSeconds(metricProperties.getStep()),
                clock.dateFromUnix(time2),
                expectedServiceType,
                expectedBillingProvider,
                expectedBillingAccountId,
                expectedMetricId,
                val2.doubleValue(),
                expectedProductTag));

    Event purgedEvent =
        MeteringEventFactory.createMetricEvent(
            expectedAccount,
            expectedOrgId,
            "CLUSTER_NO_LONGER_EXISTS",
            expectedSla,
            expectedUsage,
            expectedRole,
            clock.dateFromUnix(time1).minusSeconds(metricProperties.getStep()),
            clock.dateFromUnix(time1),
            expectedServiceType,
            expectedBillingProvider,
            expectedBillingAccountId,
            expectedMetricId,
            val1.doubleValue(),
            expectedProductTag);

    List<Event> existingEvents =
        List.of(
            // This event will get updated by the incoming data from prometheus.
            MeteringEventFactory.createMetricEvent(
                expectedAccount,
                expectedOrgId,
                expectedClusterId,
                expectedSla,
                expectedUsage,
                expectedRole,
                updatedEvent.getTimestamp(),
                updatedEvent.getExpiration().get(),
                expectedServiceType,
                expectedBillingProvider,
                expectedBillingAccountId,
                expectedMetricId,
                144.4,
                expectedProductTag),
            // This event should get purged because prometheus did not report this cluster.
            purgedEvent);
    when(eventController.mapEventsInTimeRange(
            expectedOrgId,
            MeteringEventFactory.EVENT_SOURCE,
            MeteringEventFactory.getEventType(expectedMetricId, expectedProductTag),
            start,
            end))
        .thenReturn(
            existingEvents.stream()
                .collect(Collectors.toMap(EventKey::fromEvent, Function.identity())));

    controller.collectMetrics(
        "OpenShift-metrics", MetricIdUtils.getCores(), expectedOrgId, start, end);

    ArgumentCaptor<Collection> saveCaptor = ArgumentCaptor.forClass(Collection.class);
    verify(eventController).saveAll(saveCaptor.capture());

    ArgumentCaptor<Collection> purgeCaptor = ArgumentCaptor.forClass(Collection.class);
    verify(eventController).deleteEvents(purgeCaptor.capture());

    prometheusServer.verifyQueryRange(
        queries.expectedQuery("OpenShift-metrics", Map.of("orgId", expectedOrgId)),
        start.plusHours(1),
        end,
        metricProperties.getStep(),
        metricProperties.getQueryTimeout());

    // Attempted to verify the eventController calls below, but
    // couldn't find a way to get mockito to match on collection of HashMap.Value.
    // Using a capture works just as well, but is a less convenient.
    assertEquals(expectedEvents.size(), saveCaptor.getValue().size());
    assertTrue(saveCaptor.getValue().containsAll(expectedEvents));

    assertEquals(1, purgeCaptor.getValue().size());
    assertTrue(purgeCaptor.getValue().contains(purgedEvent));
  }

  @Test
  void verifyConflictingSlaCausesSavesFirstValue(
      PrometheusQueryWiremockExtension.PrometheusQueryWiremock prometheusServer) {
    QueryResultDataResultInner standardResultItem =
        new QueryResultDataResultInner()
            .putMetricItem("_id", expectedClusterId)
            .putMetricItem("support", "Standard")
            .putMetricItem("usage", "Production")
            .putMetricItem("role", "osd")
            .putMetricItem("ebs_account", expectedAccount)
            .putMetricItem("external_organization", expectedOrgId)
            .putMetricItem("billing_marketplace", "red hat")
            .putMetricItem("billing_marketplace_account", expectedBillingAccountId)
            .addValuesItem(List.of(BigDecimal.valueOf(1616787308L), BigDecimal.valueOf(4.0)));
    QueryResultDataResultInner premiumResultItem =
        new QueryResultDataResultInner()
            .putMetricItem("_id", expectedClusterId)
            .putMetricItem("support", "Standard")
            .putMetricItem("usage", "Production")
            .putMetricItem("role", "osd")
            .putMetricItem("ebs_account", expectedAccount)
            .putMetricItem("external_organization", expectedOrgId)
            .putMetricItem("billing_marketplace", "red hat")
            .putMetricItem("billing_marketplace_account", expectedBillingAccountId)
            .addValuesItem(List.of(BigDecimal.valueOf(1616787308L), BigDecimal.valueOf(4.0)));
    QueryResultData queryResultData =
        new QueryResultData().addResultItem(standardResultItem).addResultItem(premiumResultItem);
    QueryResult data = new QueryResult().data(queryResultData);

    prometheusServer.stubQueryRange(data);

    OffsetDateTime start = clock.startOfCurrentHour();
    OffsetDateTime end = clock.endOfHour(start.plusDays(1));

    Event updatedEvent =
        MeteringEventFactory.createMetricEvent(
            expectedAccount,
            expectedOrgId,
            expectedClusterId,
            "Standard",
            expectedUsage,
            expectedRole,
            clock.dateFromUnix(1616787308L).minusSeconds(metricProperties.getStep()),
            clock.dateFromUnix(1616787308L),
            expectedServiceType,
            expectedBillingProvider,
            expectedBillingAccountId,
            expectedMetricId,
            4.0,
            expectedProductTag);

    var eventId = UUID.randomUUID();
    updatedEvent.setEventId(eventId);

    List<Event> expectedEvents = List.of(updatedEvent);

    var existingEvent =
        MeteringEventFactory.createMetricEvent(
            expectedAccount,
            expectedOrgId,
            expectedClusterId,
            expectedSla,
            expectedUsage,
            expectedRole,
            updatedEvent.getTimestamp(),
            updatedEvent.getExpiration().get(),
            expectedServiceType,
            expectedBillingProvider,
            expectedBillingAccountId,
            expectedMetricId,
            144.4,
            expectedProductTag);
    existingEvent.setEventId(eventId);
    List<Event> existingEvents =
        List.of(
            // This event will get updated by the incoming data from prometheus.
            existingEvent);
    when(eventController.mapEventsInTimeRange(
            expectedOrgId,
            MeteringEventFactory.EVENT_SOURCE,
            MeteringEventFactory.getEventType(expectedMetricId, expectedProductTag),
            start,
            end))
        .thenReturn(
            existingEvents.stream()
                .collect(Collectors.toMap(EventKey::fromEvent, Function.identity())));

    controller.collectMetrics(
        "OpenShift-metrics", MetricIdUtils.getCores(), expectedOrgId, start, end);

    var saveCaptor = ArgumentCaptor.forClass(Collection.class);
    verify(eventController).saveAll(saveCaptor.capture());

    prometheusServer.verifyQueryRange(
        queries.expectedQuery("OpenShift-metrics", Map.of("orgId", expectedOrgId)),
        start.plusHours(1),
        end,
        metricProperties.getStep(),
        metricProperties.getQueryTimeout());

    // Attempted to verify the eventController calls below, but
    // couldn't find a way to get mockito to match on collection of HashMap.Value.
    // Using a capture works just as well, but is a less convenient.
    assertEquals(expectedEvents.size(), saveCaptor.getValue().size());
    assertTrue(saveCaptor.getValue().containsAll(expectedEvents));
  }

  private QueryResult buildOpenShiftClusterQueryResult(
      String account,
      String orgId,
      String clusterId,
      String sla,
      String usage,
      String billingProvider,
      String billingAccountId,
      List<List<BigDecimal>> timeValueTuples) {
    QueryResultDataResultInner dataResult =
        new QueryResultDataResultInner()
            .putMetricItem("_id", clusterId)
            .putMetricItem("support", sla)
            .putMetricItem("usage", usage)
            .putMetricItem("ebs_account", account)
            .putMetricItem("external_organization", orgId)
            .putMetricItem("billing_marketplace", billingProvider)
            .putMetricItem("billing_marketplace_account", billingAccountId);

    // NOTE: A tuple is [unix_time,value]
    timeValueTuples.forEach(tuple -> dataResult.addValuesItem(tuple));

    return new QueryResult()
        .status(StatusType.SUCCESS)
        .data(new QueryResultData().resultType(ResultType.MATRIX).addResultItem(dataResult));
  }
}<|MERGE_RESOLUTION|>--- conflicted
+++ resolved
@@ -40,10 +40,6 @@
 import org.candlepin.subscriptions.db.model.config.OptInType;
 import org.candlepin.subscriptions.event.EventController;
 import org.candlepin.subscriptions.json.Event;
-<<<<<<< HEAD
-=======
-import org.candlepin.subscriptions.json.Measurement.Uom;
->>>>>>> 6302bbb5
 import org.candlepin.subscriptions.metering.MeteringEventFactory;
 import org.candlepin.subscriptions.metering.service.prometheus.promql.QueryBuilder;
 import org.candlepin.subscriptions.prometheus.model.QueryResult;
@@ -130,21 +126,6 @@
     queryParams.put("product", "ocp");
     queryParams.put("prometheusMetric", "cluster:usage:workload:capacity_physical_cpu_hours");
     queryParams.put("prometheusMetadataMetric", "ocm_subscription");
-<<<<<<< HEAD
-    tagMetric =
-        TagMetric.builder()
-            .tag("OpenShift-metrics")
-            .metricId(expectedMetricIdValue)
-            .rhmMetricId(expectedMetricIdValue)
-            .awsDimension(null)
-            .billingFactor(1.0)
-            .billingWindow(BillingWindow.MONTHLY)
-            .queryKey("default")
-            .accountQueryKey("default")
-            .queryParams(queryParams)
-            .build();
-=======
->>>>>>> 6302bbb5
   }
 
   @Test
@@ -406,7 +387,7 @@
     when(eventController.mapEventsInTimeRange(
             expectedOrgId,
             MeteringEventFactory.EVENT_SOURCE,
-            MeteringEventFactory.getEventType(expectedMetricId, expectedProductTag),
+            MeteringEventFactory.getEventType(expectedMetricId.toString(), expectedProductTag),
             start,
             end))
         .thenReturn(
@@ -519,7 +500,7 @@
     when(eventController.mapEventsInTimeRange(
             expectedOrgId,
             MeteringEventFactory.EVENT_SOURCE,
-            MeteringEventFactory.getEventType(expectedMetricId, expectedProductTag),
+            MeteringEventFactory.getEventType(expectedMetricId.toString(), expectedProductTag),
             start,
             end))
         .thenReturn(
