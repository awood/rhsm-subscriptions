--- conflicted
+++ resolved
@@ -239,7 +239,6 @@
     }
 
     @Test
-<<<<<<< HEAD
     public void testInsightsIdCollected() {
         String uuid = UUID.randomUUID().toString();
         String insightsId = UUID.randomUUID().toString();
@@ -249,7 +248,9 @@
 
         ConduitFacts conduitFacts = controller.getFactsFromConsumer(consumer);
         assertEquals(insightsId, conduitFacts.getInsightsId());
-=======
+    }
+
+    @Test
     public void testUnknownIpsAreIgnored() {
         Map<String, String> pinheadFacts = new HashMap<String, String>();
         pinheadFacts.put("net.interface.eth0.ipv4_address", "192.168.1.1");
@@ -265,7 +266,6 @@
         assertContainSameElements(
             Arrays.asList("192.168.1.1", "127.0.0.1", "fe80::2323:912a:177a:d8e6", "192.168.122.1"),
             conduitFacts.getIpAddresses());
->>>>>>> 3f4182d7
     }
 
     private void assertContainSameElements(List<String> list1, List<String> list2) {
