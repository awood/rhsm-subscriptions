/*
 * Copyright Red Hat, Inc.
 *
 * This program is free software: you can redistribute it and/or modify
 * it under the terms of the GNU General Public License as published by
 * the Free Software Foundation, either version 3 of the License, or
 * (at your option) any later version.
 *
 * This program is distributed in the hope that it will be useful,
 * but WITHOUT ANY WARRANTY; without even the implied warranty of
 * MERCHANTABILITY or FITNESS FOR A PARTICULAR PURPOSE.  See the
 * GNU General Public License for more details.
 *
 * You should have received a copy of the GNU General Public License
 * along with this program.  If not, see <https://www.gnu.org/licenses/>.
 *
 * Red Hat trademarks are not licensed under GPLv3. No permission is
 * granted to use or replicate Red Hat trademarks that are incorporated
 * in this software or its documentation.
 */
package org.candlepin.subscriptions.tally;

import com.google.common.collect.Sets;
import io.micrometer.core.annotation.Timed;
import io.micrometer.core.instrument.Counter;
import io.micrometer.core.instrument.MeterRegistry;
import java.util.HashMap;
import java.util.HashSet;
import java.util.List;
import java.util.Map;
import java.util.Objects;
import java.util.Optional;
import java.util.Set;
import java.util.function.Function;
import java.util.stream.Collectors;
import java.util.stream.Stream;
import javax.persistence.EntityManager;
import org.candlepin.subscriptions.ApplicationProperties;
import org.candlepin.subscriptions.db.AccountServiceInventoryRepository;
import org.candlepin.subscriptions.db.HostRepository;
import org.candlepin.subscriptions.db.HostTallyBucketRepository;
import org.candlepin.subscriptions.db.model.AccountBucketTally;
import org.candlepin.subscriptions.db.model.AccountServiceInventory;
import org.candlepin.subscriptions.db.model.AccountServiceInventoryId;
import org.candlepin.subscriptions.db.model.BillingProvider;
import org.candlepin.subscriptions.db.model.Host;
import org.candlepin.subscriptions.db.model.HostBucketKey;
import org.candlepin.subscriptions.db.model.HostTallyBucket;
import org.candlepin.subscriptions.db.model.ServiceLevel;
import org.candlepin.subscriptions.db.model.Usage;
import org.candlepin.subscriptions.inventory.db.InventoryDatabaseOperations;
import org.candlepin.subscriptions.inventory.db.model.InventoryHostFacts;
import org.candlepin.subscriptions.json.Measurement;
import org.candlepin.subscriptions.tally.UsageCalculation.Key;
import org.candlepin.subscriptions.tally.collector.ProductUsageCollectorFactory;
import org.candlepin.subscriptions.tally.facts.FactNormalizer;
import org.candlepin.subscriptions.tally.facts.NormalizedFacts;
import org.slf4j.Logger;
import org.slf4j.LoggerFactory;
import org.springframework.beans.factory.annotation.Autowired;
import org.springframework.stereotype.Component;
import org.springframework.transaction.annotation.Transactional;
import org.springframework.util.StringUtils;

/** Collects the max values from all accounts in the inventory. */
@Component
public class InventoryAccountUsageCollector {

  private static final Logger log = LoggerFactory.getLogger(InventoryAccountUsageCollector.class);
  public static final String HBI_INSTANCE_TYPE = "HBI_HOST";

  private final FactNormalizer factNormalizer;
  private final InventoryDatabaseOperations inventory;
  private final AccountServiceInventoryRepository accountServiceInventoryRepository;
  private final HostTallyBucketRepository tallyBucketRepository;
  private final HostRepository hostRepository;
  private final EntityManager entityManager;
  private final int culledOffsetDays;
  private final int tallyMaxHbiAccountSize;
  private final Counter totalHosts;
  private final Long hbiReconciliationFlushInterval;
  private final InventorySwatchDataCollator collator;

  @Autowired
  public InventoryAccountUsageCollector(
      FactNormalizer factNormalizer,
      InventoryDatabaseOperations inventory,
      AccountServiceInventoryRepository accountServiceInventoryRepository,
      HostRepository hostRepository,
      EntityManager entityManager,
      HostTallyBucketRepository tallyBucketRepository,
      ApplicationProperties props,
      MeterRegistry meterRegistry,
      InventorySwatchDataCollator collator) {
    this.factNormalizer = factNormalizer;
    this.inventory = inventory;
    this.accountServiceInventoryRepository = accountServiceInventoryRepository;
    this.collator = collator;
    this.hostRepository = hostRepository;
    this.entityManager = entityManager;
    this.tallyBucketRepository = tallyBucketRepository;
    this.culledOffsetDays = props.getCullingOffsetDays();
    this.tallyMaxHbiAccountSize = props.getTallyMaxHbiAccountSize();
    this.hbiReconciliationFlushInterval = props.getHbiReconciliationFlushInterval();
    this.totalHosts = meterRegistry.counter("rhsm-subscriptions.tally.hbi_hosts");
  }

  @SuppressWarnings("squid:S3776")
  @Transactional
  public OrgHostsData collect(Set<String> products, String account, String orgId) {
    int inventoryCount = inventory.activeSystemCountForOrgId(orgId, culledOffsetDays);
    if (inventoryCount > tallyMaxHbiAccountSize) {
      throw new SystemThresholdException(orgId, tallyMaxHbiAccountSize, inventoryCount);
    }
    AccountServiceInventory accountServiceInventory = fetchAccountServiceInventory(orgId, account);
    Map<String, Host> inventoryHostMap = buildInventoryHostMap(accountServiceInventory);

    OrgHostsData orgHostsData = new OrgHostsData(orgId);
    Map<String, Set<HostBucketKey>> hostSeenBucketKeysLookup = new HashMap<>();

    orgHostsData.addReportedHypervisors(inventory);

    inventory.processHost(
        orgId,
        culledOffsetDays,
        hostFacts -> {
<<<<<<< HEAD
          NormalizedFacts facts = factNormalizer.normalize(hostFacts, orgHostsData);
=======
          NormalizedFacts facts = factNormalizer.normalize(hostFacts, hypervisorData);

          // Validate and set the account number.
          // Don't set null account as it may overwrite an existing value.
          // Likely won't happen, but there could be stale data in inventory with no account set.
          String hostAccount = facts.getAccount();
          if (hostAccount != null) {
            String currentAccount = accountCalc.getAccount();
            if (StringUtils.hasText(currentAccount)
                && !currentAccount.equalsIgnoreCase(hostAccount)) {
              throw new IllegalStateException(
                  String.format(
                      "Attempt to set a different account for an org: %s:%s",
                      currentAccount, hostAccount));
            }
            accountCalc.setAccount(hostAccount);
          }
>>>>>>> 3ccf8274

          Host existingHost = inventoryHostMap.remove(hostFacts.getInventoryId().toString());
          Host host;

          if (existingHost == null) {
            host = hostFromHbiFacts(hostFacts, facts);
          } else {
            host = existingHost;
            populateHostFieldsFromHbi(host, hostFacts, facts);
          }
          orgHostsData.addHostWithNormalizedFacts(host, facts);

          Set<HostBucketKey> seenBucketKeys =
              hostSeenBucketKeysLookup.computeIfAbsent(host.getInstanceId(), h -> new HashSet<>());

          if (facts.isHypervisor()) {
            orgHostsData.addHypervisorFacts(hostFacts.getSubscriptionManagerId(), facts);
            orgHostsData.addHostToHypervisor(hostFacts.getSubscriptionManagerId(), host);
          } else if (facts.isVirtual() && StringUtils.hasText(facts.getHypervisorUuid())) {
            orgHostsData.incrementGuestCount(host.getHypervisorUuid());
          }

          Set<Key> usageKeys =
              createKeyCombinations(
                  products,
                  Set.of(facts.getSla(), ServiceLevel._ANY),
                  Set.of(facts.getUsage(), Usage._ANY),
                  Set.of(BillingProvider._ANY),
                  Set.of("_ANY"));

          // Calculate for each UsageKey
          // review current implementation of default values, and determine if factnormalizer needs
          // to handle billingAcctId & BillingProvider
          for (Key key : usageKeys) {
            var product = key.getProductId();
            if (!facts.getProducts().contains(product)) {
              continue;
            }

            try {
              String hypervisorUuid = facts.getHypervisorUuid();
              if (hypervisorUuid != null) {
                orgHostsData.addHypervisorKey(hypervisorUuid, key);
              }
              Optional<HostTallyBucket> appliedBucket =
                  ProductUsageCollectorFactory.get(product).buildBucket(key, facts);
              appliedBucket.ifPresent(
                  bucket -> {
                    // host.addBucket changes bucket.key.hostId, so we do that first; to
                    // avoid mutating the item in the set
                    host.addBucket(bucket);
                    seenBucketKeys.add(bucket.getKey());
                  });
            } catch (Exception e) {
              log.error(
                  "Unable to collect usage data for host: {} product: {}",
                  hostFacts.getSubscriptionManagerId(),
                  product,
                  e);
            }
          }
          // Save the host now that the buckets have been determined. Hypervisor hosts will
          // be persisted once all potential guests have been processed.
          if (!facts.isHypervisor()) {
            accountServiceInventory.getServiceInstances().put(host.getInstanceId(), host);
          }

          totalHosts.increment();
        });

    log.info(
        "Removing {} stale host records (HBI records no longer present).", inventoryHostMap.size());
    inventoryHostMap.values().stream()
        .map(Host::getInstanceId)
        .forEach(accountServiceInventory.getServiceInstances()::remove);

    // apply data from guests to hypervisor records
    orgHostsData.collectGuestData(hostSeenBucketKeysLookup);

    log.info("Removing stale buckets");
    for (Host host : accountServiceInventory.getServiceInstances().values()) {
      Set<HostBucketKey> seenBucketKeys =
          hostSeenBucketKeysLookup.computeIfAbsent(host.getInstanceId(), h -> new HashSet<>());
      host.getBuckets().removeIf(b -> !seenBucketKeys.contains(b.getKey()));
    }

    var hypervisorHostMap = orgHostsData.hypervisorHostMap();
    if (hypervisorHostMap.size() > 0) {
      log.info("Persisting {} hypervisor hosts.", hypervisorHostMap.size());
      for (Host host : hypervisorHostMap.values()) {
        accountServiceInventory.getServiceInstances().put(host.getInstanceId(), host);
      }
    }
    accountServiceInventory.setOrgId(orgId);
    accountServiceInventoryRepository.save(accountServiceInventory);
    return orgHostsData;
  }

  /**
   * @deprecated Please use tally(String orgId) as it is the preferred method of running the tally
   *     operation.
   */
  @Deprecated
  @SuppressWarnings({"squid:S3776", "java:S1133"})
  @Transactional
  public AccountUsageCalculation tally(Set<String> products, OrgHostsData orgHostsData) {
    log.info("Running legacy nightly tally for orgId={}", orgHostsData.getOrgId());
    AccountUsageCalculation accountCalc = new AccountUsageCalculation(orgHostsData.getOrgId());
    for (var entry : orgHostsData.getHostNormalizedFactsMap().entrySet()) {
      Host host = entry.getKey();
      NormalizedFacts facts = entry.getValue();

      // Validate and set the account number.
      // Don't set null account as it may overwrite an existing value.
      // Likely won't happen, but there could be stale data in inventory with no account set.
      String hostAccount = facts.getAccount();
      if (hostAccount != null) {
        String currentAccount = accountCalc.getAccount();
        if (currentAccount != null && !currentAccount.equalsIgnoreCase(hostAccount)) {
          throw new IllegalStateException(
              String.format(
                  "Attempt to set a different account for an org: %s:%s",
                  currentAccount, hostAccount));
        }
        accountCalc.setAccount(hostAccount);
      }

      Set<Key> usageKeys =
          createKeyCombinations(
              products,
              Set.of(facts.getSla(), ServiceLevel._ANY),
              Set.of(facts.getUsage(), Usage._ANY),
              Set.of(BillingProvider._ANY),
              Set.of("_ANY"));

      // Calculate for each UsageKey
      // review current implementation of default values, and determine if factnormalizer needs
      // to handle billingAcctId & BillingProvider
      for (Key key : usageKeys) {
        var product = key.getProductId();
        UsageCalculation calc = accountCalc.getOrCreateCalculation(key);
        if (!facts.getProducts().contains(product)) {
          continue;
        }
        try {
          ProductUsageCollectorFactory.get(product).collect(calc, facts);
        } catch (Exception e) {
          log.error(
              "Unable to tally usage data for host: {} product: {}",
              host.getSubscriptionManagerId(),
              product,
              e);
        }
      }
    }
    orgHostsData.tallyGuestData(accountCalc);
    log.debug("Account Usage: {}", accountCalc);
    return accountCalc;
  }

  @Transactional
  public AccountUsageCalculation tally(String orgId) {
    log.info("Running tally via DB for orgId={}", orgId);
    AccountUsageCalculation calculation = new AccountUsageCalculation(orgId);
    try (Stream<AccountBucketTally> tallyStream =
        tallyBucketRepository.tallyHostBuckets(orgId, HBI_INSTANCE_TYPE)) {
      tallyStream.forEach(
          bucketTally -> {
            String currentAccount = calculation.getAccount();
            String hostAccount = bucketTally.getAccountNumber();

            // Set the account number if it is available
            if (Objects.isNull(currentAccount) && Objects.nonNull(hostAccount)) {
              calculation.setAccount(bucketTally.getAccountNumber());
            }

            UsageCalculation usageCalc =
                calculation.getOrCreateCalculation(
                    new Key(
                        bucketTally.getProductId(),
                        bucketTally.getSla(),
                        bucketTally.getUsage(),
                        bucketTally.getBillingProvider(),
                        bucketTally.getBillingAccountId()));
            usageCalc.add(
                bucketTally.getMeasurementType(),
                bucketTally.getCores(),
                bucketTally.getSockets(),
                bucketTally.getInstances());
          });
      return calculation;
    }
  }

  /**
   * Create all possible combinations of product, SLA, usage, billing provider, and account ID.
   *
   * @param products productIds
   * @param slas a set of SLAs
   * @param usages a set of usages
   * @param billingProviders a set of BillingProviders
   * @param billingAccountIds a set of billing account IDs
   * @return a set of UsageCalculation.Key representing all possible combinations of the input
   *     parameters
   */
  public static Set<Key> createKeyCombinations(
      Set<String> products,
      Set<ServiceLevel> slas,
      Set<Usage> usages,
      Set<BillingProvider> billingProviders,
      Set<String> billingAccountIds) {
    Set<List<Object>> usageTuples =
        Sets.cartesianProduct(products, slas, usages, billingProviders, billingAccountIds);
    return usageTuples.stream()
        .map(
            tuple -> {
              String product = (String) tuple.get(0);
              ServiceLevel sla = (ServiceLevel) tuple.get(1);
              Usage usage = (Usage) tuple.get(2);
              BillingProvider billingProvider = (BillingProvider) tuple.get(3);
              String billingAccountId = (String) tuple.get(4);

              return new UsageCalculation.Key(
                  product, sla, usage, billingProvider, billingAccountId);
            })
        .collect(Collectors.toSet());
  }

  private AccountServiceInventory fetchAccountServiceInventory(String orgId, String account) {
    log.info("Finding HBI hosts for account={} org={}", account, orgId);
    AccountServiceInventoryId inventoryId =
        AccountServiceInventoryId.builder().orgId(orgId).serviceType(HBI_INSTANCE_TYPE).build();
    AccountServiceInventory accountServiceInventory =
        accountServiceInventoryRepository
            .findById(inventoryId)
            .orElse(new AccountServiceInventory(inventoryId));
    if (account != null) {
      accountServiceInventory.setAccountNumber(account);
    }

    return accountServiceInventory;
  }

  private Map<String, Host> buildInventoryHostMap(AccountServiceInventory accountServiceInventory) {
    Set<String> duplicateInstanceIds = new HashSet<>();
    Map<String, Host> inventoryHostMap =
        accountServiceInventory.getServiceInstances().values().stream()
            .filter(host -> host.getInventoryId() != null)
            .collect(
                Collectors.toMap(
                    Host::getInventoryId,
                    Function.identity(),
                    (h1, h2) -> handleDuplicateHost(duplicateInstanceIds, h1, h2)));
    duplicateInstanceIds.forEach(accountServiceInventory.getServiceInstances()::remove);
    return inventoryHostMap;
  }

  private Host handleDuplicateHost(Set<String> duplicateInstanceIds, Host host1, Host host2) {
    log.warn("Removing duplicate host record w/ inventory ID: {}", host2.getInventoryId());
    duplicateInstanceIds.add(host2.getInstanceId());
    return host1;
  }

  public static void populateHostFieldsFromHbi(
      Host host, InventoryHostFacts inventoryHostFacts, NormalizedFacts normalizedFacts) {
    if (inventoryHostFacts.getInventoryId() != null) {
      host.setInventoryId(inventoryHostFacts.getInventoryId().toString());
      // We assume that the instance ID for any given HBI host record is the inventory ID; compare
      // to an OpenShift Cluster from Prometheus data, where we use the cluster ID.
      if (host.getInstanceId() == null) {
        // Don't overwrite the instanceId if already set, since that would cause potential
        // duplicates in the serviceInstances map in AccountServiceInventory.
        host.setInstanceId(inventoryHostFacts.getInventoryId().toString());
      }
    }

    host.setInsightsId(inventoryHostFacts.getInsightsId());
    host.setAccountNumber(inventoryHostFacts.getAccount());
    host.setOrgId(inventoryHostFacts.getOrgId());
    host.setDisplayName(inventoryHostFacts.getDisplayName());
    host.setSubscriptionManagerId(inventoryHostFacts.getSubscriptionManagerId());
    host.setGuest(normalizedFacts.isVirtual());
    host.setHypervisorUuid(normalizedFacts.getHypervisorUuid());

    if (normalizedFacts.getCores() != null) {
      host.getMeasurements().put(Measurement.Uom.CORES, normalizedFacts.getCores().doubleValue());
    }

    if (normalizedFacts.getSockets() != null) {
      host.getMeasurements()
          .put(Measurement.Uom.SOCKETS, normalizedFacts.getSockets().doubleValue());
    }

    host.setHypervisor(normalizedFacts.isHypervisor());
    host.setUnmappedGuest(normalizedFacts.isVirtual() && normalizedFacts.isHypervisorUnknown());
    host.setCloudProvider(
        normalizedFacts.getCloudProviderType() == null
            ? null
            : normalizedFacts.getCloudProviderType().name());

    host.setLastSeen(inventoryHostFacts.getModifiedOn());
    host.setHardwareType(normalizedFacts.getHardwareType());
  }

  public static Host hostFromHbiFacts(
      InventoryHostFacts inventoryHostFacts, NormalizedFacts normalizedFacts) {
    Host host = new Host();
    host.setInstanceType(HBI_INSTANCE_TYPE);
    populateHostFieldsFromHbi(host, inventoryHostFacts, normalizedFacts);
    return host;
  }

  /**
   * Reconcile HBI data with swatch data.
   *
   * <p>This method also performs flushing of the created or updated records using a configured
   * batch size. This enables configurable control over the memory characteristics of system data
   * reconciliation.
   *
   * @param orgId orgId to reconcile
   * @param applicableProducts products to update tally buckets for
   */
  @Transactional
  @Timed("swatch_hbi_system_reconcile")
  public void reconcileSystemDataWithHbi(String orgId, Set<String> applicableProducts) {
    if (!accountServiceInventoryRepository.existsById(
        AccountServiceInventoryId.builder().orgId(orgId).serviceType(HBI_INSTANCE_TYPE).build())) {
      accountServiceInventoryRepository.save(new AccountServiceInventory(orgId, HBI_INSTANCE_TYPE));
    }
    int systemsUpdatedForOrg =
        collator.collateData(
            orgId,
            culledOffsetDays,
            (hbiSystem, swatchSystem, hypervisorData, iterationCount) -> {
              reconcileHbiSystemWithSwatchSystem(
                  hbiSystem, swatchSystem, hypervisorData, applicableProducts);
              if (iterationCount % hbiReconciliationFlushInterval == 0) {
                log.debug("Flushing system changes w/ count={}", iterationCount);
                hostRepository.flush();
                entityManager.clear();
              }
            });
    log.info("Reconciled {} records for orgId={}", systemsUpdatedForOrg, orgId);
  }

  /**
   * Reconciles an HBI system record with a swatch system record.
   *
   * <p>Performs the proper create, update or delete operation based on the state of the HBI record
   * and the state of the swatch record.
   *
   * @param hbiSystem HBI system record, or null
   * @param swatchSystem swatch system record, or null
   * @param orgHostsData container for data gathered from guests, expected to contain an entry for
   *     the hbi system being processed if it is a hypervisor
   * @param applicableProducts set of product tags to process
   */
  public void reconcileHbiSystemWithSwatchSystem(
      InventoryHostFacts hbiSystem,
      Host swatchSystem,
      OrgHostsData orgHostsData,
      Set<String> applicableProducts) {
    log.debug(
        "Reconciling HBI inventoryId={} & swatch inventoryId={}",
        Optional.ofNullable(hbiSystem).map(InventoryHostFacts::getInventoryId),
        Optional.ofNullable(swatchSystem).map(Host::getInventoryId));
    if (hbiSystem == null && swatchSystem == null) {
      log.debug("Unexpected, both HBI & Swatch system records are empty");
    } else if (hbiSystem == null) {
      log.debug("Deleting system w/ inventoryId={}", swatchSystem.getInventoryId());
      hostRepository.delete(swatchSystem);
    } else {
      NormalizedFacts normalizedFacts = factNormalizer.normalize(hbiSystem, orgHostsData);
      Set<Key> usageKeys = createHostUsageKeys(applicableProducts, normalizedFacts);

      if (swatchSystem != null) {
        log.debug("Updating system w/ inventoryId={}", hbiSystem.getInventoryId());
        updateSwatchSystem(hbiSystem, normalizedFacts, swatchSystem, usageKeys);
      } else {
        log.debug("Creating system w/ inventoryId={}", hbiSystem.getInventoryId());
        swatchSystem = createSwatchSystem(hbiSystem, normalizedFacts, usageKeys);
      }
      reconcileHypervisorData(normalizedFacts, swatchSystem, orgHostsData, usageKeys);
    }
  }

  private void reconcileHypervisorData(
      NormalizedFacts normalizedFacts, Host system, OrgHostsData orgHostsData, Set<Key> usageKeys) {
    if (system.getHypervisorUuid() != null
        && orgHostsData.hasHypervisorUuid(system.getHypervisorUuid())) {
      // system is a guest w/ known hypervisor, we should add its buckets to hypervisor-guest data
      usageKeys.forEach(
          usageKey -> orgHostsData.addHypervisorKey(system.getHypervisorUuid(), usageKey));
      orgHostsData.incrementGuestCount(system.getHypervisorUuid());
      orgHostsData.collectGuestData(new HashMap<>());
    } else if (system.getSubscriptionManagerId() != null) {
      // this is a potential hypervisor record
      Host placeholder = orgHostsData.hypervisorHostMap().get(system.getSubscriptionManagerId());
      if (placeholder != null) {
        // this system is a hypervisor, transfer buckets & counts to it
        log.debug("Applying buckets and guest-count from orgHostsData.");
        system.setHypervisor(true);
        system.setNumOfGuests(placeholder.getNumOfGuests());
        Set<HostBucketKey> seenBucketKeys = new HashSet<>();
        placeholder
            .getBuckets()
            .forEach(
                bucket -> {
                  if (normalizedFacts.getCores() != null) {
                    bucket.setCores(normalizedFacts.getCores());
                  }
                  if (normalizedFacts.getSockets() != null) {
                    bucket.setSockets(normalizedFacts.getSockets());
                  }
                  system.addBucket(bucket);
                  seenBucketKeys.add(bucket.getKey());
                });
        // remove any buckets for guests no longer present
        system
            .getBuckets()
            .removeIf(b -> b.getKey().getAsHypervisor() && !seenBucketKeys.contains(b.getKey()));
      }
    }
  }

  private Host createSwatchSystem(
      InventoryHostFacts inventoryHostFacts, NormalizedFacts normalizedFacts, Set<Key> usageKeys) {
    Host host = new Host();
    host.setInstanceType(HBI_INSTANCE_TYPE);
    populateHostFieldsFromHbi(host, inventoryHostFacts, normalizedFacts);
    applyNonHypervisorBuckets(host, normalizedFacts, usageKeys);
    hostRepository.save(host);
    return host;
  }

  private Set<Key> createHostUsageKeys(Set<String> products, NormalizedFacts facts) {
    return createKeyCombinations(
        products.stream().filter(facts.getProducts()::contains).collect(Collectors.toSet()),
        Set.of(facts.getSla(), ServiceLevel._ANY),
        Set.of(facts.getUsage(), Usage._ANY),
        Set.of(BillingProvider._ANY),
        Set.of("_ANY"));
  }

  private void applyNonHypervisorBuckets(Host host, NormalizedFacts facts, Set<Key> usageKeys) {
    Set<HostBucketKey> seenBucketKeys = new HashSet<>();

    // Calculate for each UsageKey
    // review current implementation of default values, and determine if factnormalizer needs
    // to handle billingAcctId & BillingProvider
    for (Key key : usageKeys) {
      var product = key.getProductId();
      if (!facts.getProducts().contains(product)) {
        continue;
      }
      Optional<HostTallyBucket> appliedBucket =
          ProductUsageCollectorFactory.get(product).buildBucket(key, facts);
      appliedBucket.ifPresent(
          bucket -> {
            // host.addBucket changes bucket.key.hostId, so we do that first; to
            // avoid mutating the item in the set
            host.addBucket(bucket);
            seenBucketKeys.add(bucket.getKey());
          });
    }
    // Remove any *non-hypervisor* keys that weren't seen this time.
    // Hypervisor keys need to be evaluated against hypervisor-guest data and are handled by
    // reconcileHypervisorData
    host.getBuckets()
        .removeIf(b -> !b.getKey().getAsHypervisor() && !seenBucketKeys.contains(b.getKey()));
  }

  private void updateSwatchSystem(
      InventoryHostFacts inventoryHostFacts,
      NormalizedFacts normalizedFacts,
      Host host,
      Set<Key> usageKeys) {
    populateHostFieldsFromHbi(host, inventoryHostFacts, normalizedFacts);
    applyNonHypervisorBuckets(host, normalizedFacts, usageKeys);
    hostRepository.save(host);
  }
}<|MERGE_RESOLUTION|>--- conflicted
+++ resolved
@@ -124,28 +124,7 @@
         orgId,
         culledOffsetDays,
         hostFacts -> {
-<<<<<<< HEAD
           NormalizedFacts facts = factNormalizer.normalize(hostFacts, orgHostsData);
-=======
-          NormalizedFacts facts = factNormalizer.normalize(hostFacts, hypervisorData);
-
-          // Validate and set the account number.
-          // Don't set null account as it may overwrite an existing value.
-          // Likely won't happen, but there could be stale data in inventory with no account set.
-          String hostAccount = facts.getAccount();
-          if (hostAccount != null) {
-            String currentAccount = accountCalc.getAccount();
-            if (StringUtils.hasText(currentAccount)
-                && !currentAccount.equalsIgnoreCase(hostAccount)) {
-              throw new IllegalStateException(
-                  String.format(
-                      "Attempt to set a different account for an org: %s:%s",
-                      currentAccount, hostAccount));
-            }
-            accountCalc.setAccount(hostAccount);
-          }
->>>>>>> 3ccf8274
-
           Host existingHost = inventoryHostMap.remove(hostFacts.getInventoryId().toString());
           Host host;
 
@@ -263,7 +242,7 @@
       String hostAccount = facts.getAccount();
       if (hostAccount != null) {
         String currentAccount = accountCalc.getAccount();
-        if (currentAccount != null && !currentAccount.equalsIgnoreCase(hostAccount)) {
+        if (StringUtils.hasText(currentAccount) && !currentAccount.equalsIgnoreCase(hostAccount)) {
           throw new IllegalStateException(
               String.format(
                   "Attempt to set a different account for an org: %s:%s",
