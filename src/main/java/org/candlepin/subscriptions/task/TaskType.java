/*
 * Copyright Red Hat, Inc.
 *
 * This program is free software: you can redistribute it and/or modify
 * it under the terms of the GNU General Public License as published by
 * the Free Software Foundation, either version 3 of the License, or
 * (at your option) any later version.
 *
 * This program is distributed in the hope that it will be useful,
 * but WITHOUT ANY WARRANTY; without even the implied warranty of
 * MERCHANTABILITY or FITNESS FOR A PARTICULAR PURPOSE.  See the
 * GNU General Public License for more details.
 *
 * You should have received a copy of the GNU General Public License
 * along with this program.  If not, see <https://www.gnu.org/licenses/>.
 *
 * Red Hat trademarks are not licensed under GPLv3. No permission is
 * granted to use or replicate Red Hat trademarks that are incorporated
 * in this software or its documentation.
 */
package org.candlepin.subscriptions.task;

/** An enumeration representing the types of tasks that can be handled by rhsm-subscriptions. */
public enum TaskType {
<<<<<<< HEAD
    UPDATE_SNAPSHOTS,
    UPDATE_ORG_INVENTORY,
    OPENSHIFT_METRICS_COLLECTION,
    UPDATE_HOURLY_SNAPSHOTS,
    SYNC_ORG_SUBSCRIPTIONS
=======
  UPDATE_SNAPSHOTS,
  UPDATE_ORG_INVENTORY,
  METRICS_COLLECTION,
  UPDATE_HOURLY_SNAPSHOTS
>>>>>>> f58d327e
}<|MERGE_RESOLUTION|>--- conflicted
+++ resolved
@@ -22,16 +22,10 @@
 
 /** An enumeration representing the types of tasks that can be handled by rhsm-subscriptions. */
 public enum TaskType {
-<<<<<<< HEAD
-    UPDATE_SNAPSHOTS,
-    UPDATE_ORG_INVENTORY,
-    OPENSHIFT_METRICS_COLLECTION,
-    UPDATE_HOURLY_SNAPSHOTS,
-    SYNC_ORG_SUBSCRIPTIONS
-=======
+
   UPDATE_SNAPSHOTS,
   UPDATE_ORG_INVENTORY,
   METRICS_COLLECTION,
-  UPDATE_HOURLY_SNAPSHOTS
->>>>>>> f58d327e
+  UPDATE_HOURLY_SNAPSHOTS,
+    SYNC_ORG_SUBSCRIPTIONS
 }