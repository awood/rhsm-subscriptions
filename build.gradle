--- conflicted
+++ resolved
@@ -172,11 +172,7 @@
     newVersionCommitMessage = '[Subscriptions Release] - version bump: '
     pushReleaseVersionBranch = 'main'
     git {
-<<<<<<< HEAD
-        requireBranch = /release|hotfix.*/
-=======
         requireBranch = /develop|hotfix.*|release/
->>>>>>> 0963c199
         pushToRemote = false
     }
 }
