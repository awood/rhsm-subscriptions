--- conflicted
+++ resolved
@@ -85,11 +85,9 @@
   }
 
   @Test
-<<<<<<< HEAD
   @TestSecurity(
       user = "placeholder",
       roles = {"test"})
-=======
   void whenUpdateContract_MismatchedUuid() {
 
     String contract =
@@ -111,7 +109,9 @@
   }
 
   @Test
->>>>>>> 29979d24
+  @TestSecurity(
+      user = "placeholder",
+      roles = {"test"})
   void whenCreateContract_thenCreatedContractShouldBeReturned() {
     Contract newContract = new Contract();
     newContract.setOrgId("org123");
