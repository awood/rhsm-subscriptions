--- conflicted
+++ resolved
@@ -20,7 +20,8 @@
     implementation 'io.quarkus:quarkus-jsonb'
     implementation 'io.quarkus:quarkus-micrometer-registry-prometheus'
     implementation 'io.quarkus:quarkus-openshift'
-    implementation 'io.quarkus:quarkus-resteasy-jsonb'
+    implementation 'io.quarkus:quarkus-resteasy'
+    //implementation 'io.quarkus:quarkus-resteasy-jsonb'
     implementation 'io.quarkus:quarkus-security'
     implementation 'io.quarkus:quarkus-smallrye-fault-tolerance'
     implementation 'io.quarkus:quarkus-smallrye-health'
@@ -51,16 +52,14 @@
     annotationProcessor libraries["mapstruct-processor"]
     testAnnotationProcessor libraries["mapstruct-processor"]
     // if you are using mapstruct in test code
-<<<<<<< HEAD
-    annotationProcessor 'org.projectlombok:lombok-mapstruct-binding:0.2.0'
-
+    annotationProcessor libraries["lombok-mapstruct-binding"]
     implementation 'io.quarkus:quarkus-artemis-jms'
     implementation 'org.apache.activemq:artemis-server:2.28.0'
     implementation 'org.apache.activemq:artemis-jms-client:2.28.0'
-=======
-    annotationProcessor libraries["lombok-mapstruct-binding"]
->>>>>>> 65b23d57
 }
+
+group 'com.redhat.swatch'
+version 'swatch-contracts'
 
 compileJava.dependsOn tasks.openApiGenerate
 
